import os,shutil,sys,pdb
now_dir = os.getcwd()
sys.path.append(now_dir)
import json,yaml,warnings,torch
import platform
import psutil
import signal

warnings.filterwarnings("ignore")
torch.manual_seed(233333)
tmp = os.path.join(now_dir, "TEMP")
os.makedirs(tmp, exist_ok=True)
os.environ["TEMP"] = tmp
if(os.path.exists(tmp)):
    for name in os.listdir(tmp):
        if(name=="jieba.cache"):continue
        path="%s/%s"%(tmp,name)
        delete=os.remove if os.path.isfile(path) else shutil.rmtree
        delete(path)
import site
site_packages_roots = []
for path in site.getsitepackages():
    if "packages" in path:
        site_packages_roots.append(path)
if(site_packages_roots==[]):site_packages_roots=["%s/runtime/Lib/site-packages" % now_dir]
#os.environ["OPENBLAS_NUM_THREADS"] = "4"
os.environ["no_proxy"] = "localhost, 127.0.0.1, ::1"
for site_packages_root in site_packages_roots:
    if os.path.exists(site_packages_root):
        with open("%s/users.pth" % (site_packages_root), "w") as f:
            f.write(
                "%s\n%s/tools\n%s/tools/damo_asr\n%s/GPT_SoVITS\n%s/tools/uvr5"
                % (now_dir, now_dir, now_dir, now_dir, now_dir)
            )
from tools import my_utils
import traceback
import shutil
import pdb
import gradio as gr
from subprocess import Popen
import signal
from config import python_exec,infer_device,is_half,exp_root,webui_port_main,webui_port_infer_tts,webui_port_uvr5,webui_port_subfix,is_share
from tools.i18n.i18n import I18nAuto
i18n = I18nAuto()
from scipy.io import wavfile
from tools.my_utils import load_audio
from multiprocessing import cpu_count
n_cpu=cpu_count()
           
# 判断是否有能用来训练和加速推理的N卡
ngpu = torch.cuda.device_count()
gpu_infos = []
mem = []
if_gpu_ok = False

if torch.cuda.is_available() or ngpu != 0:
    for i in range(ngpu):
        gpu_name = torch.cuda.get_device_name(i)
        if any(value in gpu_name.upper()for value in ["10","16","20","30","40","A2","A3","A4","P4","A50","500","A60","70","80","90","M4","T4","TITAN","L"]):
            # A10#A100#V100#A40#P40#M40#K80#A4500
            if_gpu_ok = True  # 至少有一张能用的N卡
            gpu_infos.append("%s\t%s" % (i, gpu_name))
            mem.append(int(torch.cuda.get_device_properties(i).total_memory/ 1024/ 1024/ 1024+ 0.4))
if if_gpu_ok and len(gpu_infos) > 0:
    gpu_info = "\n".join(gpu_infos)
    default_batch_size = min(mem) // 2
else:
    gpu_info = i18n("很遗憾您这没有能用的显卡来支持您训练")
    default_batch_size = 1
gpus = "-".join([i[0] for i in gpu_infos])

pretrained_sovits_name="GPT_SoVITS/pretrained_models/s2G488k.pth"
pretrained_gpt_name="GPT_SoVITS/pretrained_models/s1bert25hz-2kh-longer-epoch=68e-step=50232.ckpt"
def get_weights_names():
    SoVITS_names = [pretrained_sovits_name]
    for name in os.listdir(SoVITS_weight_root):
        if name.endswith(".pth"):SoVITS_names.append(name)
    GPT_names = [pretrained_gpt_name]
    for name in os.listdir(GPT_weight_root):
        if name.endswith(".ckpt"): GPT_names.append(name)
    return SoVITS_names,GPT_names
SoVITS_weight_root="SoVITS_weights"
GPT_weight_root="GPT_weights"
os.makedirs(SoVITS_weight_root,exist_ok=True)
os.makedirs(GPT_weight_root,exist_ok=True)
SoVITS_names,GPT_names = get_weights_names()

def change_choices():
    SoVITS_names, GPT_names = get_weights_names()
    return {"choices": sorted(SoVITS_names), "__type__": "update"}, {"choices": sorted(GPT_names), "__type__": "update"}

p_label=None
p_uvr5=None
p_asr=None
p_tts_inference=None

def kill_proc_tree(pid, including_parent=True):  
    try:
        parent = psutil.Process(pid)
    except psutil.NoSuchProcess:
        # Process already terminated
        return

    children = parent.children(recursive=True)
    for child in children:
        try:
            os.kill(child.pid, signal.SIGTERM)  # or signal.SIGKILL
        except OSError:
            pass
    if including_parent:
        try:
            os.kill(parent.pid, signal.SIGTERM)  # or signal.SIGKILL
        except OSError:
            pass

system=platform.system()
def kill_process(pid):
    if(system=="Windows"):
        cmd = "taskkill /t /f /pid %s" % pid
        os.system(cmd)
    else:
        kill_proc_tree(pid)
    

def change_label(if_label,path_list):
    global p_label
    if(if_label==True and p_label==None):
        cmd = '"%s" tools/subfix_webui.py --load_list "%s" --webui_port %s --is_share %s'%(python_exec,path_list,webui_port_subfix,is_share)
        yield i18n("打标工具WebUI已开启")
        print(cmd)
        p_label = Popen(cmd, shell=True)
    elif(if_label==False and p_label!=None):
        kill_process(p_label.pid)
        p_label=None
        yield i18n("打标工具WebUI已关闭")

def change_uvr5(if_uvr5):
    global p_uvr5
    if(if_uvr5==True and p_uvr5==None):
        cmd = '"%s" tools/uvr5/webui.py "%s" %s %s %s'%(python_exec,infer_device,is_half,webui_port_uvr5,is_share)
        yield i18n("UVR5已开启")
        print(cmd)
        p_uvr5 = Popen(cmd, shell=True)
    elif(if_uvr5==False and p_uvr5!=None):
        kill_process(p_uvr5.pid)
        p_uvr5=None
        yield i18n("UVR5已关闭")

def change_tts_inference(if_tts,bert_path,cnhubert_base_path,gpu_number,gpt_path,sovits_path):
    global p_tts_inference
    if(if_tts==True and p_tts_inference==None):
        os.environ["gpt_path"]=gpt_path if "/" in gpt_path else "%s/%s"%(GPT_weight_root,gpt_path)
        os.environ["sovits_path"]=sovits_path if "/"in sovits_path else "%s/%s"%(SoVITS_weight_root,sovits_path)
        os.environ["cnhubert_base_path"]=cnhubert_base_path
        os.environ["bert_path"]=bert_path
        os.environ["_CUDA_VISIBLE_DEVICES"]=gpu_number
        os.environ["is_half"]=str(is_half)
        os.environ["infer_ttswebui"]=str(webui_port_infer_tts)
        os.environ["is_share"]=str(is_share)
        cmd = '"%s" GPT_SoVITS/inference_webui.py'%(python_exec)
        yield i18n("TTS推理进程已开启")
        print(cmd)
        p_tts_inference = Popen(cmd, shell=True)
    elif(if_tts==False and p_tts_inference!=None):
        kill_process(p_tts_inference.pid)
        p_tts_inference=None
        yield i18n("TTS推理进程已关闭")


def open_asr(asr_inp_dir):
    global p_asr
    if(p_asr==None):
        cmd = '"%s" tools/damo_asr/cmd-asr.py "%s"'%(python_exec,asr_inp_dir)
<<<<<<< HEAD
        yield f"{i18n('ASR任务开启')}：%s"%cmd,{"__type__":"update","visible":False},{"__type__":"update","visible":True}
=======
        yield i18n("ASR任务开启：%s")%cmd,{"__type__":"update","visible":False},{"__type__":"update","visible":True}
>>>>>>> 1dba6924
        print(cmd)
        p_asr = Popen(cmd, shell=True)
        p_asr.wait()
        p_asr=None
        yield i18n("ASR任务完成"),{"__type__":"update","visible":True},{"__type__":"update","visible":False}
    else:
<<<<<<< HEAD
        yield f"{i18n('已有正在进行的ASR任务，需先终止才能开启下一次任务')}",{"__type__":"update","visible":False},{"__type__":"update","visible":True}
=======
        yield i18n("已有正在进行的ASR任务，需先终止才能开启下一次任务"),{"__type__":"update","visible":False},{"__type__":"update","visible":True}
>>>>>>> 1dba6924

def close_asr():
    global p_asr
    if(p_asr!=None):
        kill_process(p_asr.pid)
        p_asr=None
    return i18n("已终止ASR进程"),{"__type__":"update","visible":True},{"__type__":"update","visible":False}

p_train_SoVITS=None
def open1Ba(batch_size,total_epoch,exp_name,text_low_lr_rate,if_save_latest,if_save_every_weights,save_every_epoch,gpu_numbers1Ba,pretrained_s2G,pretrained_s2D):
    global p_train_SoVITS
    if(p_train_SoVITS==None):
        with open("GPT_SoVITS/configs/s2.json")as f:
            data=f.read()
            data=json.loads(data)
        s2_dir="%s/%s"%(exp_root,exp_name)
        os.makedirs("%s/logs_s2"%(s2_dir),exist_ok=True)
        data["train"]["batch_size"]=batch_size
        data["train"]["epochs"]=total_epoch
        data["train"]["text_low_lr_rate"]=text_low_lr_rate
        data["train"]["pretrained_s2G"]=pretrained_s2G
        data["train"]["pretrained_s2D"]=pretrained_s2D
        data["train"]["if_save_latest"]=if_save_latest
        data["train"]["if_save_every_weights"]=if_save_every_weights
        data["train"]["save_every_epoch"]=save_every_epoch
        data["train"]["gpu_numbers"]=gpu_numbers1Ba
        data["data"]["exp_dir"]=data["s2_ckpt_dir"]=s2_dir
        data["save_weight_dir"]=SoVITS_weight_root
        data["name"]=exp_name
        tmp_config_path="TEMP/tmp_s2.json"
        with open(tmp_config_path,"w")as f:f.write(json.dumps(data))

        cmd = '"%s" GPT_SoVITS/s2_train.py --config "%s"'%(python_exec,tmp_config_path)
<<<<<<< HEAD
        yield i18n("SoVITS训练开始：%s"%cmd),{"__type__":"update","visible":False},{"__type__":"update","visible":True}
=======
        yield i18n("SoVITS训练开始：%s")%cmd,{"__type__":"update","visible":False},{"__type__":"update","visible":True}
>>>>>>> 1dba6924
        print(cmd)
        p_train_SoVITS = Popen(cmd, shell=True)
        p_train_SoVITS.wait()
        p_train_SoVITS=None
        yield i18n("SoVITS训练完成"),{"__type__":"update","visible":True},{"__type__":"update","visible":False}
    else:
<<<<<<< HEAD
        yield f"{i18n('已有正在进行的SoVITS训练任务，需先终止才能开启下一次任务')}",{"__type__":"update","visible":False},{"__type__":"update","visible":True}
=======
        yield i18n("已有正在进行的SoVITS训练任务，需先终止才能开启下一次任务"),{"__type__":"update","visible":False},{"__type__":"update","visible":True}
>>>>>>> 1dba6924

def close1Ba():
    global p_train_SoVITS
    if(p_train_SoVITS!=None):
        kill_process(p_train_SoVITS.pid)
        p_train_SoVITS=None
    return i18n("已终止SoVITS训练"),{"__type__":"update","visible":True},{"__type__":"update","visible":False}

p_train_GPT=None
def open1Bb(batch_size,total_epoch,exp_name,if_save_latest,if_save_every_weights,save_every_epoch,gpu_numbers,pretrained_s1):
    global p_train_GPT
    if(p_train_GPT==None):
        with open("GPT_SoVITS/configs/s1longer.yaml")as f:
            data=f.read()
            data=yaml.load(data, Loader=yaml.FullLoader)
        s1_dir="%s/%s"%(exp_root,exp_name)
        os.makedirs("%s/logs_s1"%(s1_dir),exist_ok=True)
        data["train"]["batch_size"]=batch_size
        data["train"]["epochs"]=total_epoch
        data["pretrained_s1"]=pretrained_s1
        data["train"]["save_every_n_epoch"]=save_every_epoch
        data["train"]["if_save_every_weights"]=if_save_every_weights
        data["train"]["if_save_latest"]=if_save_latest
        data["train"]["half_weights_save_dir"]=GPT_weight_root
        data["train"]["exp_name"]=exp_name
        data["train_semantic_path"]="%s/6-name2semantic.tsv"%s1_dir
        data["train_phoneme_path"]="%s/2-name2text.txt"%s1_dir
        data["output_dir"]="%s/logs_s1"%s1_dir

        os.environ["_CUDA_VISIBLE_DEVICES"]=gpu_numbers.replace("-",",")
        os.environ["hz"]="25hz"
        tmp_config_path="TEMP/tmp_s1.yaml"
        with open(tmp_config_path, "w") as f:f.write(yaml.dump(data, default_flow_style=False))
        # cmd = '"%s" GPT_SoVITS/s1_train.py --config_file "%s" --train_semantic_path "%s/6-name2semantic.tsv" --train_phoneme_path "%s/2-name2text.txt" --output_dir "%s/logs_s1"'%(python_exec,tmp_config_path,s1_dir,s1_dir,s1_dir)
        cmd = '"%s" GPT_SoVITS/s1_train.py --config_file "%s" '%(python_exec,tmp_config_path)
<<<<<<< HEAD
        yield f"{i18n('GPT训练开始')}：%s"%cmd,{"__type__":"update","visible":False},{"__type__":"update","visible":True}
=======
        yield i18n("GPT训练开始：%s")%cmd,{"__type__":"update","visible":False},{"__type__":"update","visible":True}
>>>>>>> 1dba6924
        print(cmd)
        p_train_GPT = Popen(cmd, shell=True)
        p_train_GPT.wait()
        p_train_GPT=None
        yield i18n("GPT训练完成"),{"__type__":"update","visible":True},{"__type__":"update","visible":False}
    else:
        yield i18n("已有正在进行的GPT训练任务，需先终止才能开启下一次任务"),{"__type__":"update","visible":False},{"__type__":"update","visible":True}

def close1Bb():
    global p_train_GPT
    if(p_train_GPT!=None):
        kill_process(p_train_GPT.pid)
        p_train_GPT=None
    return i18n("已终止GPT训练"),{"__type__":"update","visible":True},{"__type__":"update","visible":False}

ps_slice=[]
def open_slice(inp,opt_root,threshold,min_length,min_interval,hop_size,max_sil_kept,_max,alpha,n_parts):
    global ps_slice
    inp = my_utils.clean_path(inp)
    opt_root = my_utils.clean_path(opt_root)
    if(os.path.exists(inp)==False):
        yield i18n("输入路径不存在"),{"__type__":"update","visible":True},{"__type__":"update","visible":False}
        return
    if os.path.isfile(inp):n_parts=1
    elif os.path.isdir(inp):pass
    else:
        yield i18n("输入路径存在但既不是文件也不是文件夹"),{"__type__":"update","visible":True},{"__type__":"update","visible":False}
        return
    if (ps_slice == []):
        for i_part in range(n_parts):
            cmd = '"%s" tools/slice_audio.py "%s" "%s" %s %s %s %s %s %s %s %s %s''' % (python_exec,inp, opt_root, threshold, min_length, min_interval, hop_size, max_sil_kept, _max, alpha, i_part, n_parts)
            print(cmd)
            p = Popen(cmd, shell=True)
            ps_slice.append(p)
        yield i18n("切割执行中"), {"__type__": "update", "visible": False}, {"__type__": "update", "visible": True}
        for p in ps_slice:
            p.wait()
        ps_slice=[]
        yield i18n("切割结束"),{"__type__":"update","visible":True},{"__type__":"update","visible":False}
    else:
        yield i18n("已有正在进行的切割任务，需先终止才能开启下一次任务"), {"__type__": "update", "visible": False}, {"__type__": "update", "visible": True}

def close_slice():
    global ps_slice
    if (ps_slice != []):
        for p_slice in ps_slice:
            try:
                kill_process(p_slice.pid)
            except:
                traceback.print_exc()
        ps_slice=[]
    return i18n("已终止所有切割进程"), {"__type__": "update", "visible": True}, {"__type__": "update", "visible": False}

ps1a=[]
def open1a(inp_text,inp_wav_dir,exp_name,gpu_numbers,bert_pretrained_dir):
    global ps1a
    if (ps1a == []):
        opt_dir="%s/%s"%(exp_root,exp_name)
        config={
            "inp_text":inp_text,
            "inp_wav_dir":inp_wav_dir,
            "exp_name":exp_name,
            "opt_dir":opt_dir,
            "bert_pretrained_dir":bert_pretrained_dir,
        }
        gpu_names=gpu_numbers.split("-")
        all_parts=len(gpu_names)
        for i_part in range(all_parts):
            config.update(
                {
                    "i_part": str(i_part),
                    "all_parts": str(all_parts),
                    "_CUDA_VISIBLE_DEVICES": gpu_names[i_part],
                    "is_half": str(is_half)
                }
            )
            os.environ.update(config)#
            cmd = '"%s" GPT_SoVITS/prepare_datasets/1-get-text.py'%python_exec
            print(cmd)
            p = Popen(cmd, shell=True)
            ps1a.append(p)
        yield i18n("文本进程执行中"), {"__type__": "update", "visible": False}, {"__type__": "update", "visible": True}
        for p in ps1a:
            p.wait()
        opt = []
        for i_part in range(all_parts):
            txt_path = "%s/2-name2text-%s.txt" % (opt_dir, i_part)
            with open(txt_path, "r", encoding="utf8") as f:
                opt += f.read().strip("\n").split("\n")
            os.remove(txt_path)
        path_text = "%s/2-name2text.txt" % opt_dir
        with open(path_text, "w", encoding="utf8") as f:
            f.write("\n".join(opt) + "\n")
        ps1a=[]
        yield i18n("文本进程结束"),{"__type__":"update","visible":True},{"__type__":"update","visible":False}
    else:
        yield i18n("已有正在进行的文本任务，需先终止才能开启下一次任务"), {"__type__": "update", "visible": False}, {"__type__": "update", "visible": True}

def close1a():
    global ps1a
    if (ps1a != []):
        for p1a in ps1a:
            try:
                kill_process(p1a.pid)
            except:
                traceback.print_exc()
        ps1a=[]
<<<<<<< HEAD
    return i18n("已终止所有文本进程"), {"__type__": "update", "visible": True}, {"__type__": "update", "visible": False}
=======
    return i18n("已终止所有1a进程"), {"__type__": "update", "visible": True}, {"__type__": "update", "visible": False}
>>>>>>> 1dba6924

ps1b=[]
def open1b(inp_text,inp_wav_dir,exp_name,gpu_numbers,ssl_pretrained_dir):
    global ps1b
    if (ps1b == []):
        config={
            "inp_text":inp_text,
            "inp_wav_dir":inp_wav_dir,
            "exp_name":exp_name,
            "opt_dir":"%s/%s"%(exp_root,exp_name),
            "cnhubert_base_dir":ssl_pretrained_dir,
            "is_half": str(is_half)
        }
        gpu_names=gpu_numbers.split("-")
        all_parts=len(gpu_names)
        for i_part in range(all_parts):
            config.update(
                {
                    "i_part": str(i_part),
                    "all_parts": str(all_parts),
                    "_CUDA_VISIBLE_DEVICES": gpu_names[i_part],
                }
            )
            os.environ.update(config)
            cmd = '"%s" GPT_SoVITS/prepare_datasets/2-get-hubert-wav32k.py'%python_exec
            print(cmd)
            p = Popen(cmd, shell=True)
            ps1b.append(p)
        yield i18n("SSL提取进程执行中"), {"__type__": "update", "visible": False}, {"__type__": "update", "visible": True}
        for p in ps1b:
            p.wait()
        ps1b=[]
        yield i18n("SSL提取进程结束"),{"__type__":"update","visible":True},{"__type__":"update","visible":False}
    else:
        yield i18n("已有正在进行的SSL提取任务，需先终止才能开启下一次任务"), {"__type__": "update", "visible": False}, {"__type__": "update", "visible": True}

def close1b():
    global ps1b
    if (ps1b != []):
        for p1b in ps1b:
            try:
                kill_process(p1b.pid)
            except:
                traceback.print_exc()
        ps1b=[]
    return i18n("已终止所有1b进程"), {"__type__": "update", "visible": True}, {"__type__": "update", "visible": False}

ps1c=[]
def open1c(inp_text,exp_name,gpu_numbers,pretrained_s2G_path):
    global ps1c
    if (ps1c == []):
        opt_dir="%s/%s"%(exp_root,exp_name)
        config={
            "inp_text":inp_text,
            "exp_name":exp_name,
            "opt_dir":opt_dir,
            "pretrained_s2G":pretrained_s2G_path,
            "s2config_path":"GPT_SoVITS/configs/s2.json",
            "is_half": str(is_half)
        }
        gpu_names=gpu_numbers.split("-")
        all_parts=len(gpu_names)
        for i_part in range(all_parts):
            config.update(
                {
                    "i_part": str(i_part),
                    "all_parts": str(all_parts),
                    "_CUDA_VISIBLE_DEVICES": gpu_names[i_part],
                }
            )
            os.environ.update(config)
            cmd = '"%s" GPT_SoVITS/prepare_datasets/3-get-semantic.py'%python_exec
            print(cmd)
            p = Popen(cmd, shell=True)
            ps1c.append(p)
        yield i18n("语义token提取进程执行中"), {"__type__": "update", "visible": False}, {"__type__": "update", "visible": True}
        for p in ps1c:
            p.wait()
        opt = ["item_name	semantic_audio"]
        path_semantic = "%s/6-name2semantic.tsv" % opt_dir
        for i_part in range(all_parts):
            semantic_path = "%s/6-name2semantic-%s.tsv" % (opt_dir, i_part)
            with open(semantic_path, "r", encoding="utf8") as f:
                opt += f.read().strip("\n").split("\n")
            os.remove(semantic_path)
        with open(path_semantic, "w", encoding="utf8") as f:
            f.write("\n".join(opt) + "\n")
        ps1c=[]
        yield i18n("语义token提取进程结束"),{"__type__":"update","visible":True},{"__type__":"update","visible":False}
    else:
        yield i18n("已有正在进行的语义token提取任务，需先终止才能开启下一次任务"), {"__type__": "update", "visible": False}, {"__type__": "update", "visible": True}

def close1c():
    global ps1c
    if (ps1c != []):
        for p1c in ps1c:
            try:
                kill_process(p1c.pid)
            except:
                traceback.print_exc()
        ps1c=[]
    return i18n("已终止所有语义token进程"), {"__type__": "update", "visible": True}, {"__type__": "update", "visible": False}
#####inp_text,inp_wav_dir,exp_name,gpu_numbers1a,gpu_numbers1Ba,gpu_numbers1c,bert_pretrained_dir,cnhubert_base_dir,pretrained_s2G
ps1abc=[]
def open1abc(inp_text,inp_wav_dir,exp_name,gpu_numbers1a,gpu_numbers1Ba,gpu_numbers1c,bert_pretrained_dir,ssl_pretrained_dir,pretrained_s2G_path):
    global ps1abc
    if (ps1abc == []):
        opt_dir="%s/%s"%(exp_root,exp_name)
        try:
            #############################1a
            path_text="%s/2-name2text.txt" % opt_dir
            if(os.path.exists(path_text)==False or (os.path.exists(path_text)==True and os.path.getsize(path_text)<10)):
                config={
                    "inp_text":inp_text,
                    "inp_wav_dir":inp_wav_dir,
                    "exp_name":exp_name,
                    "opt_dir":opt_dir,
                    "bert_pretrained_dir":bert_pretrained_dir,
                    "is_half": str(is_half)
                }
                gpu_names=gpu_numbers1a.split("-")
                all_parts=len(gpu_names)
                for i_part in range(all_parts):
                    config.update(
                        {
                            "i_part": str(i_part),
                            "all_parts": str(all_parts),
                            "_CUDA_VISIBLE_DEVICES": gpu_names[i_part],
                        }
                    )
                    os.environ.update(config)
                    cmd = '"%s" GPT_SoVITS/prepare_datasets/1-get-text.py'%python_exec
                    print(cmd)
                    p = Popen(cmd, shell=True)
                    ps1abc.append(p)
<<<<<<< HEAD
                yield i18n("文本进程执行中"), {"__type__": "update", "visible": False}, {"__type__": "update", "visible": True}
=======
                yield i18n("进度：1a-ing"), {"__type__": "update", "visible": False}, {"__type__": "update", "visible": True}
>>>>>>> 1dba6924
                for p in ps1abc:p.wait()

                opt = []
                for i_part in range(all_parts):
                    txt_path = "%s/2-name2text-%s.txt" % (opt_dir, i_part)
                    with open(txt_path, "r",encoding="utf8") as f:
                        opt += f.read().strip("\n").split("\n")
                    os.remove(txt_path)
                with open(path_text, "w",encoding="utf8") as f:
                    f.write("\n".join(opt) + "\n")

<<<<<<< HEAD
            yield i18n("文本进程结束"), {"__type__": "update", "visible": False}, {"__type__": "update", "visible": True}
=======
            yield i18n("进度：1a-done"), {"__type__": "update", "visible": False}, {"__type__": "update", "visible": True}
>>>>>>> 1dba6924
            ps1abc=[]
            #############################1b
            config={
                "inp_text":inp_text,
                "inp_wav_dir":inp_wav_dir,
                "exp_name":exp_name,
                "opt_dir":opt_dir,
                "cnhubert_base_dir":ssl_pretrained_dir,
            }
            gpu_names=gpu_numbers1Ba.split("-")
            all_parts=len(gpu_names)
            for i_part in range(all_parts):
                config.update(
                    {
                        "i_part": str(i_part),
                        "all_parts": str(all_parts),
                        "_CUDA_VISIBLE_DEVICES": gpu_names[i_part],
                    }
                )
                os.environ.update(config)
                cmd = '"%s" GPT_SoVITS/prepare_datasets/2-get-hubert-wav32k.py'%python_exec
                print(cmd)
                p = Popen(cmd, shell=True)
                ps1abc.append(p)
<<<<<<< HEAD
            yield i18n("文本进程结束, SSL提取进程执行中"), {"__type__": "update", "visible": False}, {"__type__": "update", "visible": True}
            for p in ps1abc:p.wait()
            yield i18n("文本进程结束, SSL提取进程结束"), {"__type__": "update", "visible": False}, {"__type__": "update", "visible": True}
=======
            yield i18n("进度：1a-done, 1b-ing"), {"__type__": "update", "visible": False}, {"__type__": "update", "visible": True}
            for p in ps1abc:p.wait()
            yield i18n("进度：1a1b-done"), {"__type__": "update", "visible": False}, {"__type__": "update", "visible": True}
>>>>>>> 1dba6924
            ps1abc=[]
            #############################1c
            path_semantic = "%s/6-name2semantic.tsv" % opt_dir
            if(os.path.exists(path_semantic)==False or (os.path.exists(path_semantic)==True and os.path.getsize(path_semantic)<31)):
                config={
                    "inp_text":inp_text,
                    "exp_name":exp_name,
                    "opt_dir":opt_dir,
                    "pretrained_s2G":pretrained_s2G_path,
                    "s2config_path":"GPT_SoVITS/configs/s2.json",
                }
                gpu_names=gpu_numbers1c.split("-")
                all_parts=len(gpu_names)
                for i_part in range(all_parts):
                    config.update(
                        {
                            "i_part": str(i_part),
                            "all_parts": str(all_parts),
                            "_CUDA_VISIBLE_DEVICES": gpu_names[i_part],
                        }
                    )
                    os.environ.update(config)
                    cmd = '"%s" GPT_SoVITS/prepare_datasets/3-get-semantic.py'%python_exec
                    print(cmd)
                    p = Popen(cmd, shell=True)
                    ps1abc.append(p)
<<<<<<< HEAD
                yield i18n("SSL提取进程结束, 语义token提取进程执行中"), {"__type__": "update", "visible": False}, {"__type__": "update", "visible": True}
=======
                yield i18n("进度：1a1b-done, 1cing"), {"__type__": "update", "visible": False}, {"__type__": "update", "visible": True}
>>>>>>> 1dba6924
                for p in ps1abc:p.wait()

                opt = ["item_name	semantic_audio"]
                for i_part in range(all_parts):
                    semantic_path = "%s/6-name2semantic-%s.tsv" % (opt_dir, i_part)
                    with open(semantic_path, "r",encoding="utf8") as f:
                        opt += f.read().strip("\n").split("\n")
                    os.remove(semantic_path)
                with open(path_semantic, "w",encoding="utf8") as f:
                    f.write("\n".join(opt) + "\n")
<<<<<<< HEAD
                yield i18n("语义token提取进程结束"), {"__type__": "update", "visible": False}, {"__type__": "update", "visible": True}
=======
                yield i18n("进度：all-done"), {"__type__": "update", "visible": False}, {"__type__": "update", "visible": True}
>>>>>>> 1dba6924
            ps1abc = []
            yield i18n("一键三连进程结束"), {"__type__": "update", "visible": True}, {"__type__": "update", "visible": False}
        except:
            traceback.print_exc()
            close1abc()
            yield i18n("一键三连中途报错"), {"__type__": "update", "visible": True}, {"__type__": "update", "visible": False}
    else:
        yield i18n("已有正在进行的一键三连任务，需先终止才能开启下一次任务"), {"__type__": "update", "visible": False}, {"__type__": "update", "visible": True}

def close1abc():
    global ps1abc
    if (ps1abc != []):
        for p1abc in ps1abc:
            try:
                kill_process(p1abc.pid)
            except:
                traceback.print_exc()
        ps1abc=[]
    return i18n("已终止所有一键三连进程"), {"__type__": "update", "visible": True}, {"__type__": "update", "visible": False}

with gr.Blocks(title=i18n("GPT-SoVITS WebUI")) as app:
    gr.Markdown(
        value=
            i18n("本软件以MIT协议开源, 作者不对软件具备任何控制力, 使用软件者、传播软件导出的声音者自负全责. <br>如不认可该条款, 则不能使用或引用软件包内任何代码和文件. 详见根目录<b>LICENSE</b>.")
    )
    with gr.Tabs():
        with gr.TabItem(i18n("0-前置数据集获取工具")):#提前随机切片防止uvr5爆内存->uvr5->slicer->asr->打标
            gr.Markdown(value=i18n("0a-UVR5人声伴奏分离&去混响去延迟工具"))
            with gr.Row():
                if_uvr5 = gr.Checkbox(label=i18n("是否开启UVR5-WebUI"),show_label=True)
                uvr5_info = gr.Textbox(label=i18n("UVR5进程输出信息"))
            gr.Markdown(value=i18n("0b-语音切分工具"))
            with gr.Row():
                with gr.Row():
                    slice_inp_path=gr.Textbox(label=i18n("音频自动切分输入路径，可文件可文件夹"),value="")
                    slice_opt_root=gr.Textbox(label=i18n("切分后的子音频的输出根目录"),value="output/slicer_opt")
                    threshold=gr.Textbox(label=i18n("threshold:音量小于这个值视作静音的备选切割点"),value="-34")
                    min_length=gr.Textbox(label=i18n("min_length:每段最小多长，如果第一段太短一直和后面段连起来直到超过这个值"),value="4000")
                    min_interval=gr.Textbox(label=i18n("min_interval:最短切割间隔"),value="300")
                    hop_size=gr.Textbox(label=i18n("hop_size:怎么算音量曲线，越小精度越大计算量越高（不是精度越大效果越好）"),value="10")
                    max_sil_kept=gr.Textbox(label=i18n("max_sil_kept:切完后静音最多留多长"),value="500")
                with gr.Row():
                    open_slicer_button=gr.Button(i18n("开启语音切割"), variant="primary",visible=True)
                    close_slicer_button=gr.Button(i18n("终止语音切割"), variant="primary",visible=False)
                    _max=gr.Slider(minimum=0,maximum=1,step=0.05,label=i18n("max:归一化后最大值多少"),value=0.9,interactive=True)
                    alpha=gr.Slider(minimum=0,maximum=1,step=0.05,label=i18n("alpha_mix:混多少比例归一化后音频进来"),value=0.25,interactive=True)
                    n_process=gr.Slider(minimum=1,maximum=n_cpu,step=1,label=i18n("切割使用的进程数"),value=4,interactive=True)
                    slicer_info = gr.Textbox(label=i18n("语音切割进程输出信息"))
            gr.Markdown(value=i18n("0c-中文批量离线ASR工具"))
            with gr.Row():
                open_asr_button = gr.Button(i18n("开启离线批量ASR"), variant="primary",visible=True)
                close_asr_button = gr.Button(i18n("终止ASR进程"), variant="primary",visible=False)
                asr_inp_dir = gr.Textbox(
                    label=i18n("批量ASR(中文only)输入文件夹路径"),
                    value="D:\\RVC1006\\GPT-SoVITS\\raw\\xxx",
                    interactive=True,
                )
                asr_info = gr.Textbox(label=i18n("ASR进程输出信息"))
            gr.Markdown(value=i18n("0d-语音文本校对标注工具"))
            with gr.Row():
                if_label = gr.Checkbox(label=i18n("是否开启打标WebUI"),show_label=True)
                path_list = gr.Textbox(
                    label=i18n("打标数据标注文件路径"),
                    value="D:\\RVC1006\\GPT-SoVITS\\raw\\xxx.list",
                    interactive=True,
                )
                label_info = gr.Textbox(label=i18n("打标工具进程输出信息"))
            if_label.change(change_label, [if_label,path_list], [label_info])
            if_uvr5.change(change_uvr5, [if_uvr5], [uvr5_info])
            open_asr_button.click(open_asr, [asr_inp_dir], [asr_info,open_asr_button,close_asr_button])
            close_asr_button.click(close_asr, [], [asr_info,open_asr_button,close_asr_button])
            open_slicer_button.click(open_slice, [slice_inp_path,slice_opt_root,threshold,min_length,min_interval,hop_size,max_sil_kept,_max,alpha,n_process], [slicer_info,open_slicer_button,close_slicer_button])
            close_slicer_button.click(close_slice, [], [slicer_info,open_slicer_button,close_slicer_button])
        with gr.TabItem(i18n("1-GPT-SoVITS-TTS")):
            with gr.Row():
                exp_name = gr.Textbox(label=i18n("*实验/模型名"), value="xxx", interactive=True)
                gpu_info = gr.Textbox(label=i18n("显卡信息"), value=gpu_info, visible=True, interactive=False)
                pretrained_s2G = gr.Textbox(label=i18n("预训练的SoVITS-G模型路径"), value="GPT_SoVITS/pretrained_models/s2G488k.pth", interactive=True)
                pretrained_s2D = gr.Textbox(label=i18n("预训练的SoVITS-D模型路径"), value="GPT_SoVITS/pretrained_models/s2D488k.pth", interactive=True)
                pretrained_s1 = gr.Textbox(label=i18n("预训练的GPT模型路径"), value="GPT_SoVITS/pretrained_models/s1bert25hz-2kh-longer-epoch=68e-step=50232.ckpt", interactive=True)
            with gr.TabItem(i18n("1A-训练集格式化工具")):
                gr.Markdown(value=i18n("输出logs/实验名目录下应有23456开头的文件和文件夹"))
                with gr.Row():
                    inp_text = gr.Textbox(label=i18n("*文本标注文件"),value=r"D:\RVC1006\GPT-SoVITS\raw\xxx.list",interactive=True)
                    inp_wav_dir = gr.Textbox(
                        label=i18n("*训练集音频文件目录"),
                        # value=r"D:\RVC1006\GPT-SoVITS\raw\xxx",
                        interactive=True,
                        placeholder=i18n("训练集音频文件目录-拼接-list文件里波形对应的文件名（不是全路径）。")
                    )
                gr.Markdown(value=i18n("1Aa-文本内容"))
                with gr.Row():
                    gpu_numbers1a = gr.Textbox(label=i18n("GPU卡号以-分割，每个卡号一个进程"),value="%s-%s"%(gpus,gpus),interactive=True)
                    bert_pretrained_dir = gr.Textbox(label=i18n("预训练的中文BERT模型路径"),value="GPT_SoVITS/pretrained_models/chinese-roberta-wwm-ext-large",interactive=False)
                    button1a_open = gr.Button(i18n("开启文本获取"), variant="primary",visible=True)
                    button1a_close = gr.Button(i18n("终止文本获取进程"), variant="primary",visible=False)
                    info1a=gr.Textbox(label=i18n("文本进程输出信息"))
                gr.Markdown(value=i18n("1Ab-SSL自监督特征提取"))
                with gr.Row():
                    gpu_numbers1Ba = gr.Textbox(label=i18n("GPU卡号以-分割，每个卡号一个进程"),value="%s-%s"%(gpus,gpus),interactive=True)
                    cnhubert_base_dir = gr.Textbox(label=i18n("预训练的SSL模型路径"),value="GPT_SoVITS/pretrained_models/chinese-hubert-base",interactive=False)
                    button1b_open = gr.Button(i18n("开启SSL提取"), variant="primary",visible=True)
                    button1b_close = gr.Button(i18n("终止SSL提取进程"), variant="primary",visible=False)
                    info1b=gr.Textbox(label=i18n("SSL进程输出信息"))
                gr.Markdown(value=i18n("1Ac-语义token提取"))
                with gr.Row():
                    gpu_numbers1c = gr.Textbox(label=i18n("GPU卡号以-分割，每个卡号一个进程"),value="%s-%s"%(gpus,gpus),interactive=True)
                    button1c_open = gr.Button(i18n("开启语义token提取"), variant="primary",visible=True)
                    button1c_close = gr.Button(i18n("终止语义token提取进程"), variant="primary",visible=False)
                    info1c=gr.Textbox(label=i18n("语义token提取进程输出信息"))
                gr.Markdown(value=i18n("1Aabc-训练集格式化一键三连"))
                with gr.Row():
                    button1abc_open = gr.Button(i18n("开启一键三连"), variant="primary",visible=True)
                    button1abc_close = gr.Button(i18n("终止一键三连"), variant="primary",visible=False)
                    info1abc=gr.Textbox(label=i18n("一键三连进程输出信息"))
            button1a_open.click(open1a, [inp_text,inp_wav_dir,exp_name,gpu_numbers1a,bert_pretrained_dir], [info1a,button1a_open,button1a_close])
            button1a_close.click(close1a, [], [info1a,button1a_open,button1a_close])
            button1b_open.click(open1b, [inp_text,inp_wav_dir,exp_name,gpu_numbers1Ba,cnhubert_base_dir], [info1b,button1b_open,button1b_close])
            button1b_close.click(close1b, [], [info1b,button1b_open,button1b_close])
            button1c_open.click(open1c, [inp_text,exp_name,gpu_numbers1c,pretrained_s2G], [info1c,button1c_open,button1c_close])
            button1c_close.click(close1c, [], [info1c,button1c_open,button1c_close])
            button1abc_open.click(open1abc, [inp_text,inp_wav_dir,exp_name,gpu_numbers1a,gpu_numbers1Ba,gpu_numbers1c,bert_pretrained_dir,cnhubert_base_dir,pretrained_s2G], [info1abc,button1abc_open,button1abc_close])
            button1abc_close.click(close1abc, [], [info1abc,button1abc_open,button1abc_close])
            with gr.TabItem(i18n("1B-微调训练")):
                gr.Markdown(value=i18n("1Ba-SoVITS训练。用于分享的模型文件输出在SoVITS_weights下。"))
                with gr.Row():
                    batch_size = gr.Slider(minimum=1,maximum=40,step=1,label=i18n("每张显卡的batch_size"),value=default_batch_size,interactive=True)
                    total_epoch = gr.Slider(minimum=1,maximum=20,step=1,label=i18n("总训练轮数total_epoch，不建议太高"),value=8,interactive=True)
                    text_low_lr_rate = gr.Slider(minimum=0.2,maximum=0.6,step=0.05,label=i18n("文本模块学习率权重"),value=0.4,interactive=True)
                    save_every_epoch = gr.Slider(minimum=1,maximum=50,step=1,label=i18n("保存频率save_every_epoch"),value=4,interactive=True)
                    if_save_latest = gr.Checkbox(label=i18n("是否仅保存最新的ckpt文件以节省硬盘空间"), value=True, interactive=True, show_label=True)
                    if_save_every_weights = gr.Checkbox(label=i18n("是否在每次保存时间点将最终小模型保存至weights文件夹"), value=True, interactive=True, show_label=True)
                    gpu_numbers1Ba = gr.Textbox(label=i18n("GPU卡号以-分割，每个卡号一个进程"), value="%s" % (gpus), interactive=True)
                with gr.Row():
                    button1Ba_open = gr.Button(i18n("开启SoVITS训练"), variant="primary",visible=True)
                    button1Ba_close = gr.Button(i18n("终止SoVITS训练"), variant="primary",visible=False)
                    info1Ba=gr.Textbox(label=i18n("SoVITS训练进程输出信息"))
                gr.Markdown(value=i18n("1Bb-GPT训练。用于分享的模型文件输出在GPT_weights下。"))
                with gr.Row():
                    batch_size1Bb = gr.Slider(minimum=1,maximum=40,step=1,label=i18n("每张显卡的batch_size"),value=default_batch_size,interactive=True)
                    total_epoch1Bb = gr.Slider(minimum=2,maximum=100,step=1,label=i18n("总训练轮数total_epoch"),value=15,interactive=True)
                    if_save_latest1Bb = gr.Checkbox(label=i18n("是否仅保存最新的ckpt文件以节省硬盘空间"), value=True, interactive=True, show_label=True)
                    if_save_every_weights1Bb = gr.Checkbox(label=i18n("是否在每次保存时间点将最终小模型保存至weights文件夹"), value=True, interactive=True, show_label=True)
                    save_every_epoch1Bb = gr.Slider(minimum=1,maximum=50,step=1,label=i18n("保存频率save_every_epoch"),value=5,interactive=True)
                    gpu_numbers1Bb = gr.Textbox(label=i18n("GPU卡号以-分割，每个卡号一个进程"), value="%s" % (gpus), interactive=True)
                with gr.Row():
                    button1Bb_open = gr.Button(i18n("开启GPT训练"), variant="primary",visible=True)
                    button1Bb_close = gr.Button(i18n("终止GPT训练"), variant="primary",visible=False)
                    info1Bb=gr.Textbox(label=i18n("GPT训练进程输出信息"))
            button1Ba_open.click(open1Ba, [batch_size,total_epoch,exp_name,text_low_lr_rate,if_save_latest,if_save_every_weights,save_every_epoch,gpu_numbers1Ba,pretrained_s2G,pretrained_s2D], [info1Ba,button1Ba_open,button1Ba_close])
            button1Ba_close.click(close1Ba, [], [info1Ba,button1Ba_open,button1Ba_close])
            button1Bb_open.click(open1Bb, [batch_size1Bb,total_epoch1Bb,exp_name,if_save_latest1Bb,if_save_every_weights1Bb,save_every_epoch1Bb,gpu_numbers1Bb,pretrained_s1],   [info1Bb,button1Bb_open,button1Bb_close])
            button1Bb_close.click(close1Bb, [], [info1Bb,button1Bb_open,button1Bb_close])
            with gr.TabItem(i18n("1C-推理")):
                gr.Markdown(value=i18n("选择训练完存放在SoVITS_weights和GPT_weights下的模型。默认的一个是底模，体验5秒Zero Shot TTS用。"))
                with gr.Row():
                    GPT_dropdown = gr.Dropdown(label=i18n("*GPT模型列表"), choices=sorted(GPT_names),value=pretrained_gpt_name)
                    SoVITS_dropdown = gr.Dropdown(label=i18n("*SoVITS模型列表"), choices=sorted(SoVITS_names),value=pretrained_sovits_name)
                    gpu_number_1C=gr.Textbox(label=i18n("GPU卡号,只能填1个整数"), value=gpus, interactive=True)
                    refresh_button = gr.Button(i18n("刷新模型路径"), variant="primary")
                    refresh_button.click(fn=change_choices,inputs=[],outputs=[SoVITS_dropdown,GPT_dropdown])
                with gr.Row():
                    if_tts = gr.Checkbox(label=i18n("是否开启TTS推理WebUI"), show_label=True)
                    tts_info = gr.Textbox(label=i18n("TTS推理WebUI进程输出信息"))
                    if_tts.change(change_tts_inference, [if_tts,bert_pretrained_dir,cnhubert_base_dir,gpu_number_1C,GPT_dropdown,SoVITS_dropdown], [tts_info])
        with gr.TabItem(i18n("2-GPT-SoVITS-变声")):gr.Markdown(value=i18n("施工中，请静候佳音"))
    app.queue(concurrency_count=511, max_size=1022).launch(
        server_name="0.0.0.0",
        inbrowser=True,
        share=is_share,
        server_port=webui_port_main,
        quiet=True,
    )
<|MERGE_RESOLUTION|>--- conflicted
+++ resolved
@@ -1,798 +1,752 @@
-import os,shutil,sys,pdb
-now_dir = os.getcwd()
-sys.path.append(now_dir)
-import json,yaml,warnings,torch
-import platform
-import psutil
-import signal
-
-warnings.filterwarnings("ignore")
-torch.manual_seed(233333)
-tmp = os.path.join(now_dir, "TEMP")
-os.makedirs(tmp, exist_ok=True)
-os.environ["TEMP"] = tmp
-if(os.path.exists(tmp)):
-    for name in os.listdir(tmp):
-        if(name=="jieba.cache"):continue
-        path="%s/%s"%(tmp,name)
-        delete=os.remove if os.path.isfile(path) else shutil.rmtree
-        delete(path)
-import site
-site_packages_roots = []
-for path in site.getsitepackages():
-    if "packages" in path:
-        site_packages_roots.append(path)
-if(site_packages_roots==[]):site_packages_roots=["%s/runtime/Lib/site-packages" % now_dir]
-#os.environ["OPENBLAS_NUM_THREADS"] = "4"
-os.environ["no_proxy"] = "localhost, 127.0.0.1, ::1"
-for site_packages_root in site_packages_roots:
-    if os.path.exists(site_packages_root):
-        with open("%s/users.pth" % (site_packages_root), "w") as f:
-            f.write(
-                "%s\n%s/tools\n%s/tools/damo_asr\n%s/GPT_SoVITS\n%s/tools/uvr5"
-                % (now_dir, now_dir, now_dir, now_dir, now_dir)
-            )
-from tools import my_utils
-import traceback
-import shutil
-import pdb
-import gradio as gr
-from subprocess import Popen
-import signal
-from config import python_exec,infer_device,is_half,exp_root,webui_port_main,webui_port_infer_tts,webui_port_uvr5,webui_port_subfix,is_share
-from tools.i18n.i18n import I18nAuto
-i18n = I18nAuto()
-from scipy.io import wavfile
-from tools.my_utils import load_audio
-from multiprocessing import cpu_count
-n_cpu=cpu_count()
-           
-# 判断是否有能用来训练和加速推理的N卡
-ngpu = torch.cuda.device_count()
-gpu_infos = []
-mem = []
-if_gpu_ok = False
-
-if torch.cuda.is_available() or ngpu != 0:
-    for i in range(ngpu):
-        gpu_name = torch.cuda.get_device_name(i)
-        if any(value in gpu_name.upper()for value in ["10","16","20","30","40","A2","A3","A4","P4","A50","500","A60","70","80","90","M4","T4","TITAN","L"]):
-            # A10#A100#V100#A40#P40#M40#K80#A4500
-            if_gpu_ok = True  # 至少有一张能用的N卡
-            gpu_infos.append("%s\t%s" % (i, gpu_name))
-            mem.append(int(torch.cuda.get_device_properties(i).total_memory/ 1024/ 1024/ 1024+ 0.4))
-if if_gpu_ok and len(gpu_infos) > 0:
-    gpu_info = "\n".join(gpu_infos)
-    default_batch_size = min(mem) // 2
-else:
-    gpu_info = i18n("很遗憾您这没有能用的显卡来支持您训练")
-    default_batch_size = 1
-gpus = "-".join([i[0] for i in gpu_infos])
-
-pretrained_sovits_name="GPT_SoVITS/pretrained_models/s2G488k.pth"
-pretrained_gpt_name="GPT_SoVITS/pretrained_models/s1bert25hz-2kh-longer-epoch=68e-step=50232.ckpt"
-def get_weights_names():
-    SoVITS_names = [pretrained_sovits_name]
-    for name in os.listdir(SoVITS_weight_root):
-        if name.endswith(".pth"):SoVITS_names.append(name)
-    GPT_names = [pretrained_gpt_name]
-    for name in os.listdir(GPT_weight_root):
-        if name.endswith(".ckpt"): GPT_names.append(name)
-    return SoVITS_names,GPT_names
-SoVITS_weight_root="SoVITS_weights"
-GPT_weight_root="GPT_weights"
-os.makedirs(SoVITS_weight_root,exist_ok=True)
-os.makedirs(GPT_weight_root,exist_ok=True)
-SoVITS_names,GPT_names = get_weights_names()
-
-def change_choices():
-    SoVITS_names, GPT_names = get_weights_names()
-    return {"choices": sorted(SoVITS_names), "__type__": "update"}, {"choices": sorted(GPT_names), "__type__": "update"}
-
-p_label=None
-p_uvr5=None
-p_asr=None
-p_tts_inference=None
-
-def kill_proc_tree(pid, including_parent=True):  
-    try:
-        parent = psutil.Process(pid)
-    except psutil.NoSuchProcess:
-        # Process already terminated
-        return
-
-    children = parent.children(recursive=True)
-    for child in children:
-        try:
-            os.kill(child.pid, signal.SIGTERM)  # or signal.SIGKILL
-        except OSError:
-            pass
-    if including_parent:
-        try:
-            os.kill(parent.pid, signal.SIGTERM)  # or signal.SIGKILL
-        except OSError:
-            pass
-
-system=platform.system()
-def kill_process(pid):
-    if(system=="Windows"):
-        cmd = "taskkill /t /f /pid %s" % pid
-        os.system(cmd)
-    else:
-        kill_proc_tree(pid)
-    
-
-def change_label(if_label,path_list):
-    global p_label
-    if(if_label==True and p_label==None):
-        cmd = '"%s" tools/subfix_webui.py --load_list "%s" --webui_port %s --is_share %s'%(python_exec,path_list,webui_port_subfix,is_share)
-        yield i18n("打标工具WebUI已开启")
-        print(cmd)
-        p_label = Popen(cmd, shell=True)
-    elif(if_label==False and p_label!=None):
-        kill_process(p_label.pid)
-        p_label=None
-        yield i18n("打标工具WebUI已关闭")
-
-def change_uvr5(if_uvr5):
-    global p_uvr5
-    if(if_uvr5==True and p_uvr5==None):
-        cmd = '"%s" tools/uvr5/webui.py "%s" %s %s %s'%(python_exec,infer_device,is_half,webui_port_uvr5,is_share)
-        yield i18n("UVR5已开启")
-        print(cmd)
-        p_uvr5 = Popen(cmd, shell=True)
-    elif(if_uvr5==False and p_uvr5!=None):
-        kill_process(p_uvr5.pid)
-        p_uvr5=None
-        yield i18n("UVR5已关闭")
-
-def change_tts_inference(if_tts,bert_path,cnhubert_base_path,gpu_number,gpt_path,sovits_path):
-    global p_tts_inference
-    if(if_tts==True and p_tts_inference==None):
-        os.environ["gpt_path"]=gpt_path if "/" in gpt_path else "%s/%s"%(GPT_weight_root,gpt_path)
-        os.environ["sovits_path"]=sovits_path if "/"in sovits_path else "%s/%s"%(SoVITS_weight_root,sovits_path)
-        os.environ["cnhubert_base_path"]=cnhubert_base_path
-        os.environ["bert_path"]=bert_path
-        os.environ["_CUDA_VISIBLE_DEVICES"]=gpu_number
-        os.environ["is_half"]=str(is_half)
-        os.environ["infer_ttswebui"]=str(webui_port_infer_tts)
-        os.environ["is_share"]=str(is_share)
-        cmd = '"%s" GPT_SoVITS/inference_webui.py'%(python_exec)
-        yield i18n("TTS推理进程已开启")
-        print(cmd)
-        p_tts_inference = Popen(cmd, shell=True)
-    elif(if_tts==False and p_tts_inference!=None):
-        kill_process(p_tts_inference.pid)
-        p_tts_inference=None
-        yield i18n("TTS推理进程已关闭")
-
-
-def open_asr(asr_inp_dir):
-    global p_asr
-    if(p_asr==None):
-        cmd = '"%s" tools/damo_asr/cmd-asr.py "%s"'%(python_exec,asr_inp_dir)
-<<<<<<< HEAD
-        yield f"{i18n('ASR任务开启')}：%s"%cmd,{"__type__":"update","visible":False},{"__type__":"update","visible":True}
-=======
-        yield i18n("ASR任务开启：%s")%cmd,{"__type__":"update","visible":False},{"__type__":"update","visible":True}
->>>>>>> 1dba6924
-        print(cmd)
-        p_asr = Popen(cmd, shell=True)
-        p_asr.wait()
-        p_asr=None
-        yield i18n("ASR任务完成"),{"__type__":"update","visible":True},{"__type__":"update","visible":False}
-    else:
-<<<<<<< HEAD
-        yield f"{i18n('已有正在进行的ASR任务，需先终止才能开启下一次任务')}",{"__type__":"update","visible":False},{"__type__":"update","visible":True}
-=======
-        yield i18n("已有正在进行的ASR任务，需先终止才能开启下一次任务"),{"__type__":"update","visible":False},{"__type__":"update","visible":True}
->>>>>>> 1dba6924
-
-def close_asr():
-    global p_asr
-    if(p_asr!=None):
-        kill_process(p_asr.pid)
-        p_asr=None
-    return i18n("已终止ASR进程"),{"__type__":"update","visible":True},{"__type__":"update","visible":False}
-
-p_train_SoVITS=None
-def open1Ba(batch_size,total_epoch,exp_name,text_low_lr_rate,if_save_latest,if_save_every_weights,save_every_epoch,gpu_numbers1Ba,pretrained_s2G,pretrained_s2D):
-    global p_train_SoVITS
-    if(p_train_SoVITS==None):
-        with open("GPT_SoVITS/configs/s2.json")as f:
-            data=f.read()
-            data=json.loads(data)
-        s2_dir="%s/%s"%(exp_root,exp_name)
-        os.makedirs("%s/logs_s2"%(s2_dir),exist_ok=True)
-        data["train"]["batch_size"]=batch_size
-        data["train"]["epochs"]=total_epoch
-        data["train"]["text_low_lr_rate"]=text_low_lr_rate
-        data["train"]["pretrained_s2G"]=pretrained_s2G
-        data["train"]["pretrained_s2D"]=pretrained_s2D
-        data["train"]["if_save_latest"]=if_save_latest
-        data["train"]["if_save_every_weights"]=if_save_every_weights
-        data["train"]["save_every_epoch"]=save_every_epoch
-        data["train"]["gpu_numbers"]=gpu_numbers1Ba
-        data["data"]["exp_dir"]=data["s2_ckpt_dir"]=s2_dir
-        data["save_weight_dir"]=SoVITS_weight_root
-        data["name"]=exp_name
-        tmp_config_path="TEMP/tmp_s2.json"
-        with open(tmp_config_path,"w")as f:f.write(json.dumps(data))
-
-        cmd = '"%s" GPT_SoVITS/s2_train.py --config "%s"'%(python_exec,tmp_config_path)
-<<<<<<< HEAD
-        yield i18n("SoVITS训练开始：%s"%cmd),{"__type__":"update","visible":False},{"__type__":"update","visible":True}
-=======
-        yield i18n("SoVITS训练开始：%s")%cmd,{"__type__":"update","visible":False},{"__type__":"update","visible":True}
->>>>>>> 1dba6924
-        print(cmd)
-        p_train_SoVITS = Popen(cmd, shell=True)
-        p_train_SoVITS.wait()
-        p_train_SoVITS=None
-        yield i18n("SoVITS训练完成"),{"__type__":"update","visible":True},{"__type__":"update","visible":False}
-    else:
-<<<<<<< HEAD
-        yield f"{i18n('已有正在进行的SoVITS训练任务，需先终止才能开启下一次任务')}",{"__type__":"update","visible":False},{"__type__":"update","visible":True}
-=======
-        yield i18n("已有正在进行的SoVITS训练任务，需先终止才能开启下一次任务"),{"__type__":"update","visible":False},{"__type__":"update","visible":True}
->>>>>>> 1dba6924
-
-def close1Ba():
-    global p_train_SoVITS
-    if(p_train_SoVITS!=None):
-        kill_process(p_train_SoVITS.pid)
-        p_train_SoVITS=None
-    return i18n("已终止SoVITS训练"),{"__type__":"update","visible":True},{"__type__":"update","visible":False}
-
-p_train_GPT=None
-def open1Bb(batch_size,total_epoch,exp_name,if_save_latest,if_save_every_weights,save_every_epoch,gpu_numbers,pretrained_s1):
-    global p_train_GPT
-    if(p_train_GPT==None):
-        with open("GPT_SoVITS/configs/s1longer.yaml")as f:
-            data=f.read()
-            data=yaml.load(data, Loader=yaml.FullLoader)
-        s1_dir="%s/%s"%(exp_root,exp_name)
-        os.makedirs("%s/logs_s1"%(s1_dir),exist_ok=True)
-        data["train"]["batch_size"]=batch_size
-        data["train"]["epochs"]=total_epoch
-        data["pretrained_s1"]=pretrained_s1
-        data["train"]["save_every_n_epoch"]=save_every_epoch
-        data["train"]["if_save_every_weights"]=if_save_every_weights
-        data["train"]["if_save_latest"]=if_save_latest
-        data["train"]["half_weights_save_dir"]=GPT_weight_root
-        data["train"]["exp_name"]=exp_name
-        data["train_semantic_path"]="%s/6-name2semantic.tsv"%s1_dir
-        data["train_phoneme_path"]="%s/2-name2text.txt"%s1_dir
-        data["output_dir"]="%s/logs_s1"%s1_dir
-
-        os.environ["_CUDA_VISIBLE_DEVICES"]=gpu_numbers.replace("-",",")
-        os.environ["hz"]="25hz"
-        tmp_config_path="TEMP/tmp_s1.yaml"
-        with open(tmp_config_path, "w") as f:f.write(yaml.dump(data, default_flow_style=False))
-        # cmd = '"%s" GPT_SoVITS/s1_train.py --config_file "%s" --train_semantic_path "%s/6-name2semantic.tsv" --train_phoneme_path "%s/2-name2text.txt" --output_dir "%s/logs_s1"'%(python_exec,tmp_config_path,s1_dir,s1_dir,s1_dir)
-        cmd = '"%s" GPT_SoVITS/s1_train.py --config_file "%s" '%(python_exec,tmp_config_path)
-<<<<<<< HEAD
-        yield f"{i18n('GPT训练开始')}：%s"%cmd,{"__type__":"update","visible":False},{"__type__":"update","visible":True}
-=======
-        yield i18n("GPT训练开始：%s")%cmd,{"__type__":"update","visible":False},{"__type__":"update","visible":True}
->>>>>>> 1dba6924
-        print(cmd)
-        p_train_GPT = Popen(cmd, shell=True)
-        p_train_GPT.wait()
-        p_train_GPT=None
-        yield i18n("GPT训练完成"),{"__type__":"update","visible":True},{"__type__":"update","visible":False}
-    else:
-        yield i18n("已有正在进行的GPT训练任务，需先终止才能开启下一次任务"),{"__type__":"update","visible":False},{"__type__":"update","visible":True}
-
-def close1Bb():
-    global p_train_GPT
-    if(p_train_GPT!=None):
-        kill_process(p_train_GPT.pid)
-        p_train_GPT=None
-    return i18n("已终止GPT训练"),{"__type__":"update","visible":True},{"__type__":"update","visible":False}
-
-ps_slice=[]
-def open_slice(inp,opt_root,threshold,min_length,min_interval,hop_size,max_sil_kept,_max,alpha,n_parts):
-    global ps_slice
-    inp = my_utils.clean_path(inp)
-    opt_root = my_utils.clean_path(opt_root)
-    if(os.path.exists(inp)==False):
-        yield i18n("输入路径不存在"),{"__type__":"update","visible":True},{"__type__":"update","visible":False}
-        return
-    if os.path.isfile(inp):n_parts=1
-    elif os.path.isdir(inp):pass
-    else:
-        yield i18n("输入路径存在但既不是文件也不是文件夹"),{"__type__":"update","visible":True},{"__type__":"update","visible":False}
-        return
-    if (ps_slice == []):
-        for i_part in range(n_parts):
-            cmd = '"%s" tools/slice_audio.py "%s" "%s" %s %s %s %s %s %s %s %s %s''' % (python_exec,inp, opt_root, threshold, min_length, min_interval, hop_size, max_sil_kept, _max, alpha, i_part, n_parts)
-            print(cmd)
-            p = Popen(cmd, shell=True)
-            ps_slice.append(p)
-        yield i18n("切割执行中"), {"__type__": "update", "visible": False}, {"__type__": "update", "visible": True}
-        for p in ps_slice:
-            p.wait()
-        ps_slice=[]
-        yield i18n("切割结束"),{"__type__":"update","visible":True},{"__type__":"update","visible":False}
-    else:
-        yield i18n("已有正在进行的切割任务，需先终止才能开启下一次任务"), {"__type__": "update", "visible": False}, {"__type__": "update", "visible": True}
-
-def close_slice():
-    global ps_slice
-    if (ps_slice != []):
-        for p_slice in ps_slice:
-            try:
-                kill_process(p_slice.pid)
-            except:
-                traceback.print_exc()
-        ps_slice=[]
-    return i18n("已终止所有切割进程"), {"__type__": "update", "visible": True}, {"__type__": "update", "visible": False}
-
-ps1a=[]
-def open1a(inp_text,inp_wav_dir,exp_name,gpu_numbers,bert_pretrained_dir):
-    global ps1a
-    if (ps1a == []):
-        opt_dir="%s/%s"%(exp_root,exp_name)
-        config={
-            "inp_text":inp_text,
-            "inp_wav_dir":inp_wav_dir,
-            "exp_name":exp_name,
-            "opt_dir":opt_dir,
-            "bert_pretrained_dir":bert_pretrained_dir,
-        }
-        gpu_names=gpu_numbers.split("-")
-        all_parts=len(gpu_names)
-        for i_part in range(all_parts):
-            config.update(
-                {
-                    "i_part": str(i_part),
-                    "all_parts": str(all_parts),
-                    "_CUDA_VISIBLE_DEVICES": gpu_names[i_part],
-                    "is_half": str(is_half)
-                }
-            )
-            os.environ.update(config)#
-            cmd = '"%s" GPT_SoVITS/prepare_datasets/1-get-text.py'%python_exec
-            print(cmd)
-            p = Popen(cmd, shell=True)
-            ps1a.append(p)
-        yield i18n("文本进程执行中"), {"__type__": "update", "visible": False}, {"__type__": "update", "visible": True}
-        for p in ps1a:
-            p.wait()
-        opt = []
-        for i_part in range(all_parts):
-            txt_path = "%s/2-name2text-%s.txt" % (opt_dir, i_part)
-            with open(txt_path, "r", encoding="utf8") as f:
-                opt += f.read().strip("\n").split("\n")
-            os.remove(txt_path)
-        path_text = "%s/2-name2text.txt" % opt_dir
-        with open(path_text, "w", encoding="utf8") as f:
-            f.write("\n".join(opt) + "\n")
-        ps1a=[]
-        yield i18n("文本进程结束"),{"__type__":"update","visible":True},{"__type__":"update","visible":False}
-    else:
-        yield i18n("已有正在进行的文本任务，需先终止才能开启下一次任务"), {"__type__": "update", "visible": False}, {"__type__": "update", "visible": True}
-
-def close1a():
-    global ps1a
-    if (ps1a != []):
-        for p1a in ps1a:
-            try:
-                kill_process(p1a.pid)
-            except:
-                traceback.print_exc()
-        ps1a=[]
-<<<<<<< HEAD
-    return i18n("已终止所有文本进程"), {"__type__": "update", "visible": True}, {"__type__": "update", "visible": False}
-=======
-    return i18n("已终止所有1a进程"), {"__type__": "update", "visible": True}, {"__type__": "update", "visible": False}
->>>>>>> 1dba6924
-
-ps1b=[]
-def open1b(inp_text,inp_wav_dir,exp_name,gpu_numbers,ssl_pretrained_dir):
-    global ps1b
-    if (ps1b == []):
-        config={
-            "inp_text":inp_text,
-            "inp_wav_dir":inp_wav_dir,
-            "exp_name":exp_name,
-            "opt_dir":"%s/%s"%(exp_root,exp_name),
-            "cnhubert_base_dir":ssl_pretrained_dir,
-            "is_half": str(is_half)
-        }
-        gpu_names=gpu_numbers.split("-")
-        all_parts=len(gpu_names)
-        for i_part in range(all_parts):
-            config.update(
-                {
-                    "i_part": str(i_part),
-                    "all_parts": str(all_parts),
-                    "_CUDA_VISIBLE_DEVICES": gpu_names[i_part],
-                }
-            )
-            os.environ.update(config)
-            cmd = '"%s" GPT_SoVITS/prepare_datasets/2-get-hubert-wav32k.py'%python_exec
-            print(cmd)
-            p = Popen(cmd, shell=True)
-            ps1b.append(p)
-        yield i18n("SSL提取进程执行中"), {"__type__": "update", "visible": False}, {"__type__": "update", "visible": True}
-        for p in ps1b:
-            p.wait()
-        ps1b=[]
-        yield i18n("SSL提取进程结束"),{"__type__":"update","visible":True},{"__type__":"update","visible":False}
-    else:
-        yield i18n("已有正在进行的SSL提取任务，需先终止才能开启下一次任务"), {"__type__": "update", "visible": False}, {"__type__": "update", "visible": True}
-
-def close1b():
-    global ps1b
-    if (ps1b != []):
-        for p1b in ps1b:
-            try:
-                kill_process(p1b.pid)
-            except:
-                traceback.print_exc()
-        ps1b=[]
-    return i18n("已终止所有1b进程"), {"__type__": "update", "visible": True}, {"__type__": "update", "visible": False}
-
-ps1c=[]
-def open1c(inp_text,exp_name,gpu_numbers,pretrained_s2G_path):
-    global ps1c
-    if (ps1c == []):
-        opt_dir="%s/%s"%(exp_root,exp_name)
-        config={
-            "inp_text":inp_text,
-            "exp_name":exp_name,
-            "opt_dir":opt_dir,
-            "pretrained_s2G":pretrained_s2G_path,
-            "s2config_path":"GPT_SoVITS/configs/s2.json",
-            "is_half": str(is_half)
-        }
-        gpu_names=gpu_numbers.split("-")
-        all_parts=len(gpu_names)
-        for i_part in range(all_parts):
-            config.update(
-                {
-                    "i_part": str(i_part),
-                    "all_parts": str(all_parts),
-                    "_CUDA_VISIBLE_DEVICES": gpu_names[i_part],
-                }
-            )
-            os.environ.update(config)
-            cmd = '"%s" GPT_SoVITS/prepare_datasets/3-get-semantic.py'%python_exec
-            print(cmd)
-            p = Popen(cmd, shell=True)
-            ps1c.append(p)
-        yield i18n("语义token提取进程执行中"), {"__type__": "update", "visible": False}, {"__type__": "update", "visible": True}
-        for p in ps1c:
-            p.wait()
-        opt = ["item_name	semantic_audio"]
-        path_semantic = "%s/6-name2semantic.tsv" % opt_dir
-        for i_part in range(all_parts):
-            semantic_path = "%s/6-name2semantic-%s.tsv" % (opt_dir, i_part)
-            with open(semantic_path, "r", encoding="utf8") as f:
-                opt += f.read().strip("\n").split("\n")
-            os.remove(semantic_path)
-        with open(path_semantic, "w", encoding="utf8") as f:
-            f.write("\n".join(opt) + "\n")
-        ps1c=[]
-        yield i18n("语义token提取进程结束"),{"__type__":"update","visible":True},{"__type__":"update","visible":False}
-    else:
-        yield i18n("已有正在进行的语义token提取任务，需先终止才能开启下一次任务"), {"__type__": "update", "visible": False}, {"__type__": "update", "visible": True}
-
-def close1c():
-    global ps1c
-    if (ps1c != []):
-        for p1c in ps1c:
-            try:
-                kill_process(p1c.pid)
-            except:
-                traceback.print_exc()
-        ps1c=[]
-    return i18n("已终止所有语义token进程"), {"__type__": "update", "visible": True}, {"__type__": "update", "visible": False}
-#####inp_text,inp_wav_dir,exp_name,gpu_numbers1a,gpu_numbers1Ba,gpu_numbers1c,bert_pretrained_dir,cnhubert_base_dir,pretrained_s2G
-ps1abc=[]
-def open1abc(inp_text,inp_wav_dir,exp_name,gpu_numbers1a,gpu_numbers1Ba,gpu_numbers1c,bert_pretrained_dir,ssl_pretrained_dir,pretrained_s2G_path):
-    global ps1abc
-    if (ps1abc == []):
-        opt_dir="%s/%s"%(exp_root,exp_name)
-        try:
-            #############################1a
-            path_text="%s/2-name2text.txt" % opt_dir
-            if(os.path.exists(path_text)==False or (os.path.exists(path_text)==True and os.path.getsize(path_text)<10)):
-                config={
-                    "inp_text":inp_text,
-                    "inp_wav_dir":inp_wav_dir,
-                    "exp_name":exp_name,
-                    "opt_dir":opt_dir,
-                    "bert_pretrained_dir":bert_pretrained_dir,
-                    "is_half": str(is_half)
-                }
-                gpu_names=gpu_numbers1a.split("-")
-                all_parts=len(gpu_names)
-                for i_part in range(all_parts):
-                    config.update(
-                        {
-                            "i_part": str(i_part),
-                            "all_parts": str(all_parts),
-                            "_CUDA_VISIBLE_DEVICES": gpu_names[i_part],
-                        }
-                    )
-                    os.environ.update(config)
-                    cmd = '"%s" GPT_SoVITS/prepare_datasets/1-get-text.py'%python_exec
-                    print(cmd)
-                    p = Popen(cmd, shell=True)
-                    ps1abc.append(p)
-<<<<<<< HEAD
-                yield i18n("文本进程执行中"), {"__type__": "update", "visible": False}, {"__type__": "update", "visible": True}
-=======
-                yield i18n("进度：1a-ing"), {"__type__": "update", "visible": False}, {"__type__": "update", "visible": True}
->>>>>>> 1dba6924
-                for p in ps1abc:p.wait()
-
-                opt = []
-                for i_part in range(all_parts):
-                    txt_path = "%s/2-name2text-%s.txt" % (opt_dir, i_part)
-                    with open(txt_path, "r",encoding="utf8") as f:
-                        opt += f.read().strip("\n").split("\n")
-                    os.remove(txt_path)
-                with open(path_text, "w",encoding="utf8") as f:
-                    f.write("\n".join(opt) + "\n")
-
-<<<<<<< HEAD
-            yield i18n("文本进程结束"), {"__type__": "update", "visible": False}, {"__type__": "update", "visible": True}
-=======
-            yield i18n("进度：1a-done"), {"__type__": "update", "visible": False}, {"__type__": "update", "visible": True}
->>>>>>> 1dba6924
-            ps1abc=[]
-            #############################1b
-            config={
-                "inp_text":inp_text,
-                "inp_wav_dir":inp_wav_dir,
-                "exp_name":exp_name,
-                "opt_dir":opt_dir,
-                "cnhubert_base_dir":ssl_pretrained_dir,
-            }
-            gpu_names=gpu_numbers1Ba.split("-")
-            all_parts=len(gpu_names)
-            for i_part in range(all_parts):
-                config.update(
-                    {
-                        "i_part": str(i_part),
-                        "all_parts": str(all_parts),
-                        "_CUDA_VISIBLE_DEVICES": gpu_names[i_part],
-                    }
-                )
-                os.environ.update(config)
-                cmd = '"%s" GPT_SoVITS/prepare_datasets/2-get-hubert-wav32k.py'%python_exec
-                print(cmd)
-                p = Popen(cmd, shell=True)
-                ps1abc.append(p)
-<<<<<<< HEAD
-            yield i18n("文本进程结束, SSL提取进程执行中"), {"__type__": "update", "visible": False}, {"__type__": "update", "visible": True}
-            for p in ps1abc:p.wait()
-            yield i18n("文本进程结束, SSL提取进程结束"), {"__type__": "update", "visible": False}, {"__type__": "update", "visible": True}
-=======
-            yield i18n("进度：1a-done, 1b-ing"), {"__type__": "update", "visible": False}, {"__type__": "update", "visible": True}
-            for p in ps1abc:p.wait()
-            yield i18n("进度：1a1b-done"), {"__type__": "update", "visible": False}, {"__type__": "update", "visible": True}
->>>>>>> 1dba6924
-            ps1abc=[]
-            #############################1c
-            path_semantic = "%s/6-name2semantic.tsv" % opt_dir
-            if(os.path.exists(path_semantic)==False or (os.path.exists(path_semantic)==True and os.path.getsize(path_semantic)<31)):
-                config={
-                    "inp_text":inp_text,
-                    "exp_name":exp_name,
-                    "opt_dir":opt_dir,
-                    "pretrained_s2G":pretrained_s2G_path,
-                    "s2config_path":"GPT_SoVITS/configs/s2.json",
-                }
-                gpu_names=gpu_numbers1c.split("-")
-                all_parts=len(gpu_names)
-                for i_part in range(all_parts):
-                    config.update(
-                        {
-                            "i_part": str(i_part),
-                            "all_parts": str(all_parts),
-                            "_CUDA_VISIBLE_DEVICES": gpu_names[i_part],
-                        }
-                    )
-                    os.environ.update(config)
-                    cmd = '"%s" GPT_SoVITS/prepare_datasets/3-get-semantic.py'%python_exec
-                    print(cmd)
-                    p = Popen(cmd, shell=True)
-                    ps1abc.append(p)
-<<<<<<< HEAD
-                yield i18n("SSL提取进程结束, 语义token提取进程执行中"), {"__type__": "update", "visible": False}, {"__type__": "update", "visible": True}
-=======
-                yield i18n("进度：1a1b-done, 1cing"), {"__type__": "update", "visible": False}, {"__type__": "update", "visible": True}
->>>>>>> 1dba6924
-                for p in ps1abc:p.wait()
-
-                opt = ["item_name	semantic_audio"]
-                for i_part in range(all_parts):
-                    semantic_path = "%s/6-name2semantic-%s.tsv" % (opt_dir, i_part)
-                    with open(semantic_path, "r",encoding="utf8") as f:
-                        opt += f.read().strip("\n").split("\n")
-                    os.remove(semantic_path)
-                with open(path_semantic, "w",encoding="utf8") as f:
-                    f.write("\n".join(opt) + "\n")
-<<<<<<< HEAD
-                yield i18n("语义token提取进程结束"), {"__type__": "update", "visible": False}, {"__type__": "update", "visible": True}
-=======
-                yield i18n("进度：all-done"), {"__type__": "update", "visible": False}, {"__type__": "update", "visible": True}
->>>>>>> 1dba6924
-            ps1abc = []
-            yield i18n("一键三连进程结束"), {"__type__": "update", "visible": True}, {"__type__": "update", "visible": False}
-        except:
-            traceback.print_exc()
-            close1abc()
-            yield i18n("一键三连中途报错"), {"__type__": "update", "visible": True}, {"__type__": "update", "visible": False}
-    else:
-        yield i18n("已有正在进行的一键三连任务，需先终止才能开启下一次任务"), {"__type__": "update", "visible": False}, {"__type__": "update", "visible": True}
-
-def close1abc():
-    global ps1abc
-    if (ps1abc != []):
-        for p1abc in ps1abc:
-            try:
-                kill_process(p1abc.pid)
-            except:
-                traceback.print_exc()
-        ps1abc=[]
-    return i18n("已终止所有一键三连进程"), {"__type__": "update", "visible": True}, {"__type__": "update", "visible": False}
-
-with gr.Blocks(title=i18n("GPT-SoVITS WebUI")) as app:
-    gr.Markdown(
-        value=
-            i18n("本软件以MIT协议开源, 作者不对软件具备任何控制力, 使用软件者、传播软件导出的声音者自负全责. <br>如不认可该条款, 则不能使用或引用软件包内任何代码和文件. 详见根目录<b>LICENSE</b>.")
-    )
-    with gr.Tabs():
-        with gr.TabItem(i18n("0-前置数据集获取工具")):#提前随机切片防止uvr5爆内存->uvr5->slicer->asr->打标
-            gr.Markdown(value=i18n("0a-UVR5人声伴奏分离&去混响去延迟工具"))
-            with gr.Row():
-                if_uvr5 = gr.Checkbox(label=i18n("是否开启UVR5-WebUI"),show_label=True)
-                uvr5_info = gr.Textbox(label=i18n("UVR5进程输出信息"))
-            gr.Markdown(value=i18n("0b-语音切分工具"))
-            with gr.Row():
-                with gr.Row():
-                    slice_inp_path=gr.Textbox(label=i18n("音频自动切分输入路径，可文件可文件夹"),value="")
-                    slice_opt_root=gr.Textbox(label=i18n("切分后的子音频的输出根目录"),value="output/slicer_opt")
-                    threshold=gr.Textbox(label=i18n("threshold:音量小于这个值视作静音的备选切割点"),value="-34")
-                    min_length=gr.Textbox(label=i18n("min_length:每段最小多长，如果第一段太短一直和后面段连起来直到超过这个值"),value="4000")
-                    min_interval=gr.Textbox(label=i18n("min_interval:最短切割间隔"),value="300")
-                    hop_size=gr.Textbox(label=i18n("hop_size:怎么算音量曲线，越小精度越大计算量越高（不是精度越大效果越好）"),value="10")
-                    max_sil_kept=gr.Textbox(label=i18n("max_sil_kept:切完后静音最多留多长"),value="500")
-                with gr.Row():
-                    open_slicer_button=gr.Button(i18n("开启语音切割"), variant="primary",visible=True)
-                    close_slicer_button=gr.Button(i18n("终止语音切割"), variant="primary",visible=False)
-                    _max=gr.Slider(minimum=0,maximum=1,step=0.05,label=i18n("max:归一化后最大值多少"),value=0.9,interactive=True)
-                    alpha=gr.Slider(minimum=0,maximum=1,step=0.05,label=i18n("alpha_mix:混多少比例归一化后音频进来"),value=0.25,interactive=True)
-                    n_process=gr.Slider(minimum=1,maximum=n_cpu,step=1,label=i18n("切割使用的进程数"),value=4,interactive=True)
-                    slicer_info = gr.Textbox(label=i18n("语音切割进程输出信息"))
-            gr.Markdown(value=i18n("0c-中文批量离线ASR工具"))
-            with gr.Row():
-                open_asr_button = gr.Button(i18n("开启离线批量ASR"), variant="primary",visible=True)
-                close_asr_button = gr.Button(i18n("终止ASR进程"), variant="primary",visible=False)
-                asr_inp_dir = gr.Textbox(
-                    label=i18n("批量ASR(中文only)输入文件夹路径"),
-                    value="D:\\RVC1006\\GPT-SoVITS\\raw\\xxx",
-                    interactive=True,
-                )
-                asr_info = gr.Textbox(label=i18n("ASR进程输出信息"))
-            gr.Markdown(value=i18n("0d-语音文本校对标注工具"))
-            with gr.Row():
-                if_label = gr.Checkbox(label=i18n("是否开启打标WebUI"),show_label=True)
-                path_list = gr.Textbox(
-                    label=i18n("打标数据标注文件路径"),
-                    value="D:\\RVC1006\\GPT-SoVITS\\raw\\xxx.list",
-                    interactive=True,
-                )
-                label_info = gr.Textbox(label=i18n("打标工具进程输出信息"))
-            if_label.change(change_label, [if_label,path_list], [label_info])
-            if_uvr5.change(change_uvr5, [if_uvr5], [uvr5_info])
-            open_asr_button.click(open_asr, [asr_inp_dir], [asr_info,open_asr_button,close_asr_button])
-            close_asr_button.click(close_asr, [], [asr_info,open_asr_button,close_asr_button])
-            open_slicer_button.click(open_slice, [slice_inp_path,slice_opt_root,threshold,min_length,min_interval,hop_size,max_sil_kept,_max,alpha,n_process], [slicer_info,open_slicer_button,close_slicer_button])
-            close_slicer_button.click(close_slice, [], [slicer_info,open_slicer_button,close_slicer_button])
-        with gr.TabItem(i18n("1-GPT-SoVITS-TTS")):
-            with gr.Row():
-                exp_name = gr.Textbox(label=i18n("*实验/模型名"), value="xxx", interactive=True)
-                gpu_info = gr.Textbox(label=i18n("显卡信息"), value=gpu_info, visible=True, interactive=False)
-                pretrained_s2G = gr.Textbox(label=i18n("预训练的SoVITS-G模型路径"), value="GPT_SoVITS/pretrained_models/s2G488k.pth", interactive=True)
-                pretrained_s2D = gr.Textbox(label=i18n("预训练的SoVITS-D模型路径"), value="GPT_SoVITS/pretrained_models/s2D488k.pth", interactive=True)
-                pretrained_s1 = gr.Textbox(label=i18n("预训练的GPT模型路径"), value="GPT_SoVITS/pretrained_models/s1bert25hz-2kh-longer-epoch=68e-step=50232.ckpt", interactive=True)
-            with gr.TabItem(i18n("1A-训练集格式化工具")):
-                gr.Markdown(value=i18n("输出logs/实验名目录下应有23456开头的文件和文件夹"))
-                with gr.Row():
-                    inp_text = gr.Textbox(label=i18n("*文本标注文件"),value=r"D:\RVC1006\GPT-SoVITS\raw\xxx.list",interactive=True)
-                    inp_wav_dir = gr.Textbox(
-                        label=i18n("*训练集音频文件目录"),
-                        # value=r"D:\RVC1006\GPT-SoVITS\raw\xxx",
-                        interactive=True,
-                        placeholder=i18n("训练集音频文件目录-拼接-list文件里波形对应的文件名（不是全路径）。")
-                    )
-                gr.Markdown(value=i18n("1Aa-文本内容"))
-                with gr.Row():
-                    gpu_numbers1a = gr.Textbox(label=i18n("GPU卡号以-分割，每个卡号一个进程"),value="%s-%s"%(gpus,gpus),interactive=True)
-                    bert_pretrained_dir = gr.Textbox(label=i18n("预训练的中文BERT模型路径"),value="GPT_SoVITS/pretrained_models/chinese-roberta-wwm-ext-large",interactive=False)
-                    button1a_open = gr.Button(i18n("开启文本获取"), variant="primary",visible=True)
-                    button1a_close = gr.Button(i18n("终止文本获取进程"), variant="primary",visible=False)
-                    info1a=gr.Textbox(label=i18n("文本进程输出信息"))
-                gr.Markdown(value=i18n("1Ab-SSL自监督特征提取"))
-                with gr.Row():
-                    gpu_numbers1Ba = gr.Textbox(label=i18n("GPU卡号以-分割，每个卡号一个进程"),value="%s-%s"%(gpus,gpus),interactive=True)
-                    cnhubert_base_dir = gr.Textbox(label=i18n("预训练的SSL模型路径"),value="GPT_SoVITS/pretrained_models/chinese-hubert-base",interactive=False)
-                    button1b_open = gr.Button(i18n("开启SSL提取"), variant="primary",visible=True)
-                    button1b_close = gr.Button(i18n("终止SSL提取进程"), variant="primary",visible=False)
-                    info1b=gr.Textbox(label=i18n("SSL进程输出信息"))
-                gr.Markdown(value=i18n("1Ac-语义token提取"))
-                with gr.Row():
-                    gpu_numbers1c = gr.Textbox(label=i18n("GPU卡号以-分割，每个卡号一个进程"),value="%s-%s"%(gpus,gpus),interactive=True)
-                    button1c_open = gr.Button(i18n("开启语义token提取"), variant="primary",visible=True)
-                    button1c_close = gr.Button(i18n("终止语义token提取进程"), variant="primary",visible=False)
-                    info1c=gr.Textbox(label=i18n("语义token提取进程输出信息"))
-                gr.Markdown(value=i18n("1Aabc-训练集格式化一键三连"))
-                with gr.Row():
-                    button1abc_open = gr.Button(i18n("开启一键三连"), variant="primary",visible=True)
-                    button1abc_close = gr.Button(i18n("终止一键三连"), variant="primary",visible=False)
-                    info1abc=gr.Textbox(label=i18n("一键三连进程输出信息"))
-            button1a_open.click(open1a, [inp_text,inp_wav_dir,exp_name,gpu_numbers1a,bert_pretrained_dir], [info1a,button1a_open,button1a_close])
-            button1a_close.click(close1a, [], [info1a,button1a_open,button1a_close])
-            button1b_open.click(open1b, [inp_text,inp_wav_dir,exp_name,gpu_numbers1Ba,cnhubert_base_dir], [info1b,button1b_open,button1b_close])
-            button1b_close.click(close1b, [], [info1b,button1b_open,button1b_close])
-            button1c_open.click(open1c, [inp_text,exp_name,gpu_numbers1c,pretrained_s2G], [info1c,button1c_open,button1c_close])
-            button1c_close.click(close1c, [], [info1c,button1c_open,button1c_close])
-            button1abc_open.click(open1abc, [inp_text,inp_wav_dir,exp_name,gpu_numbers1a,gpu_numbers1Ba,gpu_numbers1c,bert_pretrained_dir,cnhubert_base_dir,pretrained_s2G], [info1abc,button1abc_open,button1abc_close])
-            button1abc_close.click(close1abc, [], [info1abc,button1abc_open,button1abc_close])
-            with gr.TabItem(i18n("1B-微调训练")):
-                gr.Markdown(value=i18n("1Ba-SoVITS训练。用于分享的模型文件输出在SoVITS_weights下。"))
-                with gr.Row():
-                    batch_size = gr.Slider(minimum=1,maximum=40,step=1,label=i18n("每张显卡的batch_size"),value=default_batch_size,interactive=True)
-                    total_epoch = gr.Slider(minimum=1,maximum=20,step=1,label=i18n("总训练轮数total_epoch，不建议太高"),value=8,interactive=True)
-                    text_low_lr_rate = gr.Slider(minimum=0.2,maximum=0.6,step=0.05,label=i18n("文本模块学习率权重"),value=0.4,interactive=True)
-                    save_every_epoch = gr.Slider(minimum=1,maximum=50,step=1,label=i18n("保存频率save_every_epoch"),value=4,interactive=True)
-                    if_save_latest = gr.Checkbox(label=i18n("是否仅保存最新的ckpt文件以节省硬盘空间"), value=True, interactive=True, show_label=True)
-                    if_save_every_weights = gr.Checkbox(label=i18n("是否在每次保存时间点将最终小模型保存至weights文件夹"), value=True, interactive=True, show_label=True)
-                    gpu_numbers1Ba = gr.Textbox(label=i18n("GPU卡号以-分割，每个卡号一个进程"), value="%s" % (gpus), interactive=True)
-                with gr.Row():
-                    button1Ba_open = gr.Button(i18n("开启SoVITS训练"), variant="primary",visible=True)
-                    button1Ba_close = gr.Button(i18n("终止SoVITS训练"), variant="primary",visible=False)
-                    info1Ba=gr.Textbox(label=i18n("SoVITS训练进程输出信息"))
-                gr.Markdown(value=i18n("1Bb-GPT训练。用于分享的模型文件输出在GPT_weights下。"))
-                with gr.Row():
-                    batch_size1Bb = gr.Slider(minimum=1,maximum=40,step=1,label=i18n("每张显卡的batch_size"),value=default_batch_size,interactive=True)
-                    total_epoch1Bb = gr.Slider(minimum=2,maximum=100,step=1,label=i18n("总训练轮数total_epoch"),value=15,interactive=True)
-                    if_save_latest1Bb = gr.Checkbox(label=i18n("是否仅保存最新的ckpt文件以节省硬盘空间"), value=True, interactive=True, show_label=True)
-                    if_save_every_weights1Bb = gr.Checkbox(label=i18n("是否在每次保存时间点将最终小模型保存至weights文件夹"), value=True, interactive=True, show_label=True)
-                    save_every_epoch1Bb = gr.Slider(minimum=1,maximum=50,step=1,label=i18n("保存频率save_every_epoch"),value=5,interactive=True)
-                    gpu_numbers1Bb = gr.Textbox(label=i18n("GPU卡号以-分割，每个卡号一个进程"), value="%s" % (gpus), interactive=True)
-                with gr.Row():
-                    button1Bb_open = gr.Button(i18n("开启GPT训练"), variant="primary",visible=True)
-                    button1Bb_close = gr.Button(i18n("终止GPT训练"), variant="primary",visible=False)
-                    info1Bb=gr.Textbox(label=i18n("GPT训练进程输出信息"))
-            button1Ba_open.click(open1Ba, [batch_size,total_epoch,exp_name,text_low_lr_rate,if_save_latest,if_save_every_weights,save_every_epoch,gpu_numbers1Ba,pretrained_s2G,pretrained_s2D], [info1Ba,button1Ba_open,button1Ba_close])
-            button1Ba_close.click(close1Ba, [], [info1Ba,button1Ba_open,button1Ba_close])
-            button1Bb_open.click(open1Bb, [batch_size1Bb,total_epoch1Bb,exp_name,if_save_latest1Bb,if_save_every_weights1Bb,save_every_epoch1Bb,gpu_numbers1Bb,pretrained_s1],   [info1Bb,button1Bb_open,button1Bb_close])
-            button1Bb_close.click(close1Bb, [], [info1Bb,button1Bb_open,button1Bb_close])
-            with gr.TabItem(i18n("1C-推理")):
-                gr.Markdown(value=i18n("选择训练完存放在SoVITS_weights和GPT_weights下的模型。默认的一个是底模，体验5秒Zero Shot TTS用。"))
-                with gr.Row():
-                    GPT_dropdown = gr.Dropdown(label=i18n("*GPT模型列表"), choices=sorted(GPT_names),value=pretrained_gpt_name)
-                    SoVITS_dropdown = gr.Dropdown(label=i18n("*SoVITS模型列表"), choices=sorted(SoVITS_names),value=pretrained_sovits_name)
-                    gpu_number_1C=gr.Textbox(label=i18n("GPU卡号,只能填1个整数"), value=gpus, interactive=True)
-                    refresh_button = gr.Button(i18n("刷新模型路径"), variant="primary")
-                    refresh_button.click(fn=change_choices,inputs=[],outputs=[SoVITS_dropdown,GPT_dropdown])
-                with gr.Row():
-                    if_tts = gr.Checkbox(label=i18n("是否开启TTS推理WebUI"), show_label=True)
-                    tts_info = gr.Textbox(label=i18n("TTS推理WebUI进程输出信息"))
-                    if_tts.change(change_tts_inference, [if_tts,bert_pretrained_dir,cnhubert_base_dir,gpu_number_1C,GPT_dropdown,SoVITS_dropdown], [tts_info])
-        with gr.TabItem(i18n("2-GPT-SoVITS-变声")):gr.Markdown(value=i18n("施工中，请静候佳音"))
-    app.queue(concurrency_count=511, max_size=1022).launch(
-        server_name="0.0.0.0",
-        inbrowser=True,
-        share=is_share,
-        server_port=webui_port_main,
-        quiet=True,
-    )
+import os,shutil,sys,pdb
+now_dir = os.getcwd()
+sys.path.append(now_dir)
+import json,yaml,warnings,torch
+import platform
+import psutil
+import signal
+
+warnings.filterwarnings("ignore")
+torch.manual_seed(233333)
+tmp = os.path.join(now_dir, "TEMP")
+os.makedirs(tmp, exist_ok=True)
+os.environ["TEMP"] = tmp
+if(os.path.exists(tmp)):
+    for name in os.listdir(tmp):
+        if(name=="jieba.cache"):continue
+        path="%s/%s"%(tmp,name)
+        delete=os.remove if os.path.isfile(path) else shutil.rmtree
+        delete(path)
+import site
+site_packages_roots = []
+for path in site.getsitepackages():
+    if "packages" in path:
+        site_packages_roots.append(path)
+if(site_packages_roots==[]):site_packages_roots=["%s/runtime/Lib/site-packages" % now_dir]
+#os.environ["OPENBLAS_NUM_THREADS"] = "4"
+os.environ["no_proxy"] = "localhost, 127.0.0.1, ::1"
+for site_packages_root in site_packages_roots:
+    if os.path.exists(site_packages_root):
+        with open("%s/users.pth" % (site_packages_root), "w") as f:
+            f.write(
+                "%s\n%s/tools\n%s/tools/damo_asr\n%s/GPT_SoVITS\n%s/tools/uvr5"
+                % (now_dir, now_dir, now_dir, now_dir, now_dir)
+            )
+from tools import my_utils
+import traceback
+import shutil
+import pdb
+import gradio as gr
+from subprocess import Popen
+import signal
+from config import python_exec,infer_device,is_half,exp_root,webui_port_main,webui_port_infer_tts,webui_port_uvr5,webui_port_subfix,is_share
+from tools.i18n.i18n import I18nAuto
+i18n = I18nAuto()
+from scipy.io import wavfile
+from tools.my_utils import load_audio
+from multiprocessing import cpu_count
+n_cpu=cpu_count()
+           
+# 判断是否有能用来训练和加速推理的N卡
+ngpu = torch.cuda.device_count()
+gpu_infos = []
+mem = []
+if_gpu_ok = False
+
+if torch.cuda.is_available() or ngpu != 0:
+    for i in range(ngpu):
+        gpu_name = torch.cuda.get_device_name(i)
+        if any(value in gpu_name.upper()for value in ["10","16","20","30","40","A2","A3","A4","P4","A50","500","A60","70","80","90","M4","T4","TITAN","L"]):
+            # A10#A100#V100#A40#P40#M40#K80#A4500
+            if_gpu_ok = True  # 至少有一张能用的N卡
+            gpu_infos.append("%s\t%s" % (i, gpu_name))
+            mem.append(int(torch.cuda.get_device_properties(i).total_memory/ 1024/ 1024/ 1024+ 0.4))
+if if_gpu_ok and len(gpu_infos) > 0:
+    gpu_info = "\n".join(gpu_infos)
+    default_batch_size = min(mem) // 2
+else:
+    gpu_info = i18n("很遗憾您这没有能用的显卡来支持您训练")
+    default_batch_size = 1
+gpus = "-".join([i[0] for i in gpu_infos])
+
+pretrained_sovits_name="GPT_SoVITS/pretrained_models/s2G488k.pth"
+pretrained_gpt_name="GPT_SoVITS/pretrained_models/s1bert25hz-2kh-longer-epoch=68e-step=50232.ckpt"
+def get_weights_names():
+    SoVITS_names = [pretrained_sovits_name]
+    for name in os.listdir(SoVITS_weight_root):
+        if name.endswith(".pth"):SoVITS_names.append(name)
+    GPT_names = [pretrained_gpt_name]
+    for name in os.listdir(GPT_weight_root):
+        if name.endswith(".ckpt"): GPT_names.append(name)
+    return SoVITS_names,GPT_names
+SoVITS_weight_root="SoVITS_weights"
+GPT_weight_root="GPT_weights"
+os.makedirs(SoVITS_weight_root,exist_ok=True)
+os.makedirs(GPT_weight_root,exist_ok=True)
+SoVITS_names,GPT_names = get_weights_names()
+
+def change_choices():
+    SoVITS_names, GPT_names = get_weights_names()
+    return {"choices": sorted(SoVITS_names), "__type__": "update"}, {"choices": sorted(GPT_names), "__type__": "update"}
+
+p_label=None
+p_uvr5=None
+p_asr=None
+p_tts_inference=None
+
+def kill_proc_tree(pid, including_parent=True):  
+    try:
+        parent = psutil.Process(pid)
+    except psutil.NoSuchProcess:
+        # Process already terminated
+        return
+
+    children = parent.children(recursive=True)
+    for child in children:
+        try:
+            os.kill(child.pid, signal.SIGTERM)  # or signal.SIGKILL
+        except OSError:
+            pass
+    if including_parent:
+        try:
+            os.kill(parent.pid, signal.SIGTERM)  # or signal.SIGKILL
+        except OSError:
+            pass
+
+system=platform.system()
+def kill_process(pid):
+    if(system=="Windows"):
+        cmd = "taskkill /t /f /pid %s" % pid
+        os.system(cmd)
+    else:
+        kill_proc_tree(pid)
+    
+
+def change_label(if_label,path_list):
+    global p_label
+    if(if_label==True and p_label==None):
+        cmd = '"%s" tools/subfix_webui.py --load_list "%s" --webui_port %s --is_share %s'%(python_exec,path_list,webui_port_subfix,is_share)
+        yield i18n("打标工具WebUI已开启")
+        print(cmd)
+        p_label = Popen(cmd, shell=True)
+    elif(if_label==False and p_label!=None):
+        kill_process(p_label.pid)
+        p_label=None
+        yield i18n("打标工具WebUI已关闭")
+
+def change_uvr5(if_uvr5):
+    global p_uvr5
+    if(if_uvr5==True and p_uvr5==None):
+        cmd = '"%s" tools/uvr5/webui.py "%s" %s %s %s'%(python_exec,infer_device,is_half,webui_port_uvr5,is_share)
+        yield i18n("UVR5已开启")
+        print(cmd)
+        p_uvr5 = Popen(cmd, shell=True)
+    elif(if_uvr5==False and p_uvr5!=None):
+        kill_process(p_uvr5.pid)
+        p_uvr5=None
+        yield i18n("UVR5已关闭")
+
+def change_tts_inference(if_tts,bert_path,cnhubert_base_path,gpu_number,gpt_path,sovits_path):
+    global p_tts_inference
+    if(if_tts==True and p_tts_inference==None):
+        os.environ["gpt_path"]=gpt_path if "/" in gpt_path else "%s/%s"%(GPT_weight_root,gpt_path)
+        os.environ["sovits_path"]=sovits_path if "/"in sovits_path else "%s/%s"%(SoVITS_weight_root,sovits_path)
+        os.environ["cnhubert_base_path"]=cnhubert_base_path
+        os.environ["bert_path"]=bert_path
+        os.environ["_CUDA_VISIBLE_DEVICES"]=gpu_number
+        os.environ["is_half"]=str(is_half)
+        os.environ["infer_ttswebui"]=str(webui_port_infer_tts)
+        os.environ["is_share"]=str(is_share)
+        cmd = '"%s" GPT_SoVITS/inference_webui.py'%(python_exec)
+        yield i18n("TTS推理进程已开启")
+        print(cmd)
+        p_tts_inference = Popen(cmd, shell=True)
+    elif(if_tts==False and p_tts_inference!=None):
+        kill_process(p_tts_inference.pid)
+        p_tts_inference=None
+        yield i18n("TTS推理进程已关闭")
+
+
+def open_asr(asr_inp_dir):
+    global p_asr
+    if(p_asr==None):
+        cmd = '"%s" tools/damo_asr/cmd-asr.py "%s"'%(python_exec,asr_inp_dir)
+        yield i18n("ASR任务开启：%s")%cmd,{"__type__":"update","visible":False},{"__type__":"update","visible":True}
+        print(cmd)
+        p_asr = Popen(cmd, shell=True)
+        p_asr.wait()
+        p_asr=None
+        yield i18n("ASR任务完成"),{"__type__":"update","visible":True},{"__type__":"update","visible":False}
+    else:
+        yield i18n("已有正在进行的ASR任务，需先终止才能开启下一次任务"),{"__type__":"update","visible":False},{"__type__":"update","visible":True}
+
+def close_asr():
+    global p_asr
+    if(p_asr!=None):
+        kill_process(p_asr.pid)
+        p_asr=None
+    return i18n("已终止ASR进程"),{"__type__":"update","visible":True},{"__type__":"update","visible":False}
+
+p_train_SoVITS=None
+def open1Ba(batch_size,total_epoch,exp_name,text_low_lr_rate,if_save_latest,if_save_every_weights,save_every_epoch,gpu_numbers1Ba,pretrained_s2G,pretrained_s2D):
+    global p_train_SoVITS
+    if(p_train_SoVITS==None):
+        with open("GPT_SoVITS/configs/s2.json")as f:
+            data=f.read()
+            data=json.loads(data)
+        s2_dir="%s/%s"%(exp_root,exp_name)
+        os.makedirs("%s/logs_s2"%(s2_dir),exist_ok=True)
+        data["train"]["batch_size"]=batch_size
+        data["train"]["epochs"]=total_epoch
+        data["train"]["text_low_lr_rate"]=text_low_lr_rate
+        data["train"]["pretrained_s2G"]=pretrained_s2G
+        data["train"]["pretrained_s2D"]=pretrained_s2D
+        data["train"]["if_save_latest"]=if_save_latest
+        data["train"]["if_save_every_weights"]=if_save_every_weights
+        data["train"]["save_every_epoch"]=save_every_epoch
+        data["train"]["gpu_numbers"]=gpu_numbers1Ba
+        data["data"]["exp_dir"]=data["s2_ckpt_dir"]=s2_dir
+        data["save_weight_dir"]=SoVITS_weight_root
+        data["name"]=exp_name
+        tmp_config_path="TEMP/tmp_s2.json"
+        with open(tmp_config_path,"w")as f:f.write(json.dumps(data))
+
+        cmd = '"%s" GPT_SoVITS/s2_train.py --config "%s"'%(python_exec,tmp_config_path)
+        yield i18n("SoVITS训练开始：%s")%cmd,{"__type__":"update","visible":False},{"__type__":"update","visible":True}
+        print(cmd)
+        p_train_SoVITS = Popen(cmd, shell=True)
+        p_train_SoVITS.wait()
+        p_train_SoVITS=None
+        yield i18n("SoVITS训练完成"),{"__type__":"update","visible":True},{"__type__":"update","visible":False}
+    else:
+        yield i18n("已有正在进行的SoVITS训练任务，需先终止才能开启下一次任务"),{"__type__":"update","visible":False},{"__type__":"update","visible":True}
+
+def close1Ba():
+    global p_train_SoVITS
+    if(p_train_SoVITS!=None):
+        kill_process(p_train_SoVITS.pid)
+        p_train_SoVITS=None
+    return i18n("已终止SoVITS训练"),{"__type__":"update","visible":True},{"__type__":"update","visible":False}
+
+p_train_GPT=None
+def open1Bb(batch_size,total_epoch,exp_name,if_save_latest,if_save_every_weights,save_every_epoch,gpu_numbers,pretrained_s1):
+    global p_train_GPT
+    if(p_train_GPT==None):
+        with open("GPT_SoVITS/configs/s1longer.yaml")as f:
+            data=f.read()
+            data=yaml.load(data, Loader=yaml.FullLoader)
+        s1_dir="%s/%s"%(exp_root,exp_name)
+        os.makedirs("%s/logs_s1"%(s1_dir),exist_ok=True)
+        data["train"]["batch_size"]=batch_size
+        data["train"]["epochs"]=total_epoch
+        data["pretrained_s1"]=pretrained_s1
+        data["train"]["save_every_n_epoch"]=save_every_epoch
+        data["train"]["if_save_every_weights"]=if_save_every_weights
+        data["train"]["if_save_latest"]=if_save_latest
+        data["train"]["half_weights_save_dir"]=GPT_weight_root
+        data["train"]["exp_name"]=exp_name
+        data["train_semantic_path"]="%s/6-name2semantic.tsv"%s1_dir
+        data["train_phoneme_path"]="%s/2-name2text.txt"%s1_dir
+        data["output_dir"]="%s/logs_s1"%s1_dir
+
+        os.environ["_CUDA_VISIBLE_DEVICES"]=gpu_numbers.replace("-",",")
+        os.environ["hz"]="25hz"
+        tmp_config_path="TEMP/tmp_s1.yaml"
+        with open(tmp_config_path, "w") as f:f.write(yaml.dump(data, default_flow_style=False))
+        # cmd = '"%s" GPT_SoVITS/s1_train.py --config_file "%s" --train_semantic_path "%s/6-name2semantic.tsv" --train_phoneme_path "%s/2-name2text.txt" --output_dir "%s/logs_s1"'%(python_exec,tmp_config_path,s1_dir,s1_dir,s1_dir)
+        cmd = '"%s" GPT_SoVITS/s1_train.py --config_file "%s" '%(python_exec,tmp_config_path)
+        yield i18n("GPT训练开始：%s")%cmd,{"__type__":"update","visible":False},{"__type__":"update","visible":True}
+        print(cmd)
+        p_train_GPT = Popen(cmd, shell=True)
+        p_train_GPT.wait()
+        p_train_GPT=None
+        yield i18n("GPT训练完成"),{"__type__":"update","visible":True},{"__type__":"update","visible":False}
+    else:
+        yield i18n("已有正在进行的GPT训练任务，需先终止才能开启下一次任务"),{"__type__":"update","visible":False},{"__type__":"update","visible":True}
+
+def close1Bb():
+    global p_train_GPT
+    if(p_train_GPT!=None):
+        kill_process(p_train_GPT.pid)
+        p_train_GPT=None
+    return i18n("已终止GPT训练"),{"__type__":"update","visible":True},{"__type__":"update","visible":False}
+
+ps_slice=[]
+def open_slice(inp,opt_root,threshold,min_length,min_interval,hop_size,max_sil_kept,_max,alpha,n_parts):
+    global ps_slice
+    inp = my_utils.clean_path(inp)
+    opt_root = my_utils.clean_path(opt_root)
+    if(os.path.exists(inp)==False):
+        yield i18n("输入路径不存在"),{"__type__":"update","visible":True},{"__type__":"update","visible":False}
+        return
+    if os.path.isfile(inp):n_parts=1
+    elif os.path.isdir(inp):pass
+    else:
+        yield i18n("输入路径存在但既不是文件也不是文件夹"),{"__type__":"update","visible":True},{"__type__":"update","visible":False}
+        return
+    if (ps_slice == []):
+        for i_part in range(n_parts):
+            cmd = '"%s" tools/slice_audio.py "%s" "%s" %s %s %s %s %s %s %s %s %s''' % (python_exec,inp, opt_root, threshold, min_length, min_interval, hop_size, max_sil_kept, _max, alpha, i_part, n_parts)
+            print(cmd)
+            p = Popen(cmd, shell=True)
+            ps_slice.append(p)
+        yield i18n("切割执行中"), {"__type__": "update", "visible": False}, {"__type__": "update", "visible": True}
+        for p in ps_slice:
+            p.wait()
+        ps_slice=[]
+        yield i18n("切割结束"),{"__type__":"update","visible":True},{"__type__":"update","visible":False}
+    else:
+        yield i18n("已有正在进行的切割任务，需先终止才能开启下一次任务"), {"__type__": "update", "visible": False}, {"__type__": "update", "visible": True}
+
+def close_slice():
+    global ps_slice
+    if (ps_slice != []):
+        for p_slice in ps_slice:
+            try:
+                kill_process(p_slice.pid)
+            except:
+                traceback.print_exc()
+        ps_slice=[]
+    return i18n("已终止所有切割进程"), {"__type__": "update", "visible": True}, {"__type__": "update", "visible": False}
+
+ps1a=[]
+def open1a(inp_text,inp_wav_dir,exp_name,gpu_numbers,bert_pretrained_dir):
+    global ps1a
+    if (ps1a == []):
+        opt_dir="%s/%s"%(exp_root,exp_name)
+        config={
+            "inp_text":inp_text,
+            "inp_wav_dir":inp_wav_dir,
+            "exp_name":exp_name,
+            "opt_dir":opt_dir,
+            "bert_pretrained_dir":bert_pretrained_dir,
+        }
+        gpu_names=gpu_numbers.split("-")
+        all_parts=len(gpu_names)
+        for i_part in range(all_parts):
+            config.update(
+                {
+                    "i_part": str(i_part),
+                    "all_parts": str(all_parts),
+                    "_CUDA_VISIBLE_DEVICES": gpu_names[i_part],
+                    "is_half": str(is_half)
+                }
+            )
+            os.environ.update(config)#
+            cmd = '"%s" GPT_SoVITS/prepare_datasets/1-get-text.py'%python_exec
+            print(cmd)
+            p = Popen(cmd, shell=True)
+            ps1a.append(p)
+        yield i18n("文本进程执行中"), {"__type__": "update", "visible": False}, {"__type__": "update", "visible": True}
+        for p in ps1a:
+            p.wait()
+        opt = []
+        for i_part in range(all_parts):
+            txt_path = "%s/2-name2text-%s.txt" % (opt_dir, i_part)
+            with open(txt_path, "r", encoding="utf8") as f:
+                opt += f.read().strip("\n").split("\n")
+            os.remove(txt_path)
+        path_text = "%s/2-name2text.txt" % opt_dir
+        with open(path_text, "w", encoding="utf8") as f:
+            f.write("\n".join(opt) + "\n")
+        ps1a=[]
+        yield i18n("文本进程结束"),{"__type__":"update","visible":True},{"__type__":"update","visible":False}
+    else:
+        yield i18n("已有正在进行的文本任务，需先终止才能开启下一次任务"), {"__type__": "update", "visible": False}, {"__type__": "update", "visible": True}
+
+def close1a():
+    global ps1a
+    if (ps1a != []):
+        for p1a in ps1a:
+            try:
+                kill_process(p1a.pid)
+            except:
+                traceback.print_exc()
+        ps1a=[]
+    return i18n("已终止所有1a进程"), {"__type__": "update", "visible": True}, {"__type__": "update", "visible": False}
+
+ps1b=[]
+def open1b(inp_text,inp_wav_dir,exp_name,gpu_numbers,ssl_pretrained_dir):
+    global ps1b
+    if (ps1b == []):
+        config={
+            "inp_text":inp_text,
+            "inp_wav_dir":inp_wav_dir,
+            "exp_name":exp_name,
+            "opt_dir":"%s/%s"%(exp_root,exp_name),
+            "cnhubert_base_dir":ssl_pretrained_dir,
+            "is_half": str(is_half)
+        }
+        gpu_names=gpu_numbers.split("-")
+        all_parts=len(gpu_names)
+        for i_part in range(all_parts):
+            config.update(
+                {
+                    "i_part": str(i_part),
+                    "all_parts": str(all_parts),
+                    "_CUDA_VISIBLE_DEVICES": gpu_names[i_part],
+                }
+            )
+            os.environ.update(config)
+            cmd = '"%s" GPT_SoVITS/prepare_datasets/2-get-hubert-wav32k.py'%python_exec
+            print(cmd)
+            p = Popen(cmd, shell=True)
+            ps1b.append(p)
+        yield i18n("SSL提取进程执行中"), {"__type__": "update", "visible": False}, {"__type__": "update", "visible": True}
+        for p in ps1b:
+            p.wait()
+        ps1b=[]
+        yield i18n("SSL提取进程结束"),{"__type__":"update","visible":True},{"__type__":"update","visible":False}
+    else:
+        yield i18n("已有正在进行的SSL提取任务，需先终止才能开启下一次任务"), {"__type__": "update", "visible": False}, {"__type__": "update", "visible": True}
+
+def close1b():
+    global ps1b
+    if (ps1b != []):
+        for p1b in ps1b:
+            try:
+                kill_process(p1b.pid)
+            except:
+                traceback.print_exc()
+        ps1b=[]
+    return i18n("已终止所有1b进程"), {"__type__": "update", "visible": True}, {"__type__": "update", "visible": False}
+
+ps1c=[]
+def open1c(inp_text,exp_name,gpu_numbers,pretrained_s2G_path):
+    global ps1c
+    if (ps1c == []):
+        opt_dir="%s/%s"%(exp_root,exp_name)
+        config={
+            "inp_text":inp_text,
+            "exp_name":exp_name,
+            "opt_dir":opt_dir,
+            "pretrained_s2G":pretrained_s2G_path,
+            "s2config_path":"GPT_SoVITS/configs/s2.json",
+            "is_half": str(is_half)
+        }
+        gpu_names=gpu_numbers.split("-")
+        all_parts=len(gpu_names)
+        for i_part in range(all_parts):
+            config.update(
+                {
+                    "i_part": str(i_part),
+                    "all_parts": str(all_parts),
+                    "_CUDA_VISIBLE_DEVICES": gpu_names[i_part],
+                }
+            )
+            os.environ.update(config)
+            cmd = '"%s" GPT_SoVITS/prepare_datasets/3-get-semantic.py'%python_exec
+            print(cmd)
+            p = Popen(cmd, shell=True)
+            ps1c.append(p)
+        yield i18n("语义token提取进程执行中"), {"__type__": "update", "visible": False}, {"__type__": "update", "visible": True}
+        for p in ps1c:
+            p.wait()
+        opt = ["item_name	semantic_audio"]
+        path_semantic = "%s/6-name2semantic.tsv" % opt_dir
+        for i_part in range(all_parts):
+            semantic_path = "%s/6-name2semantic-%s.tsv" % (opt_dir, i_part)
+            with open(semantic_path, "r", encoding="utf8") as f:
+                opt += f.read().strip("\n").split("\n")
+            os.remove(semantic_path)
+        with open(path_semantic, "w", encoding="utf8") as f:
+            f.write("\n".join(opt) + "\n")
+        ps1c=[]
+        yield i18n("语义token提取进程结束"),{"__type__":"update","visible":True},{"__type__":"update","visible":False}
+    else:
+        yield i18n("已有正在进行的语义token提取任务，需先终止才能开启下一次任务"), {"__type__": "update", "visible": False}, {"__type__": "update", "visible": True}
+
+def close1c():
+    global ps1c
+    if (ps1c != []):
+        for p1c in ps1c:
+            try:
+                kill_process(p1c.pid)
+            except:
+                traceback.print_exc()
+        ps1c=[]
+    return i18n("已终止所有语义token进程"), {"__type__": "update", "visible": True}, {"__type__": "update", "visible": False}
+#####inp_text,inp_wav_dir,exp_name,gpu_numbers1a,gpu_numbers1Ba,gpu_numbers1c,bert_pretrained_dir,cnhubert_base_dir,pretrained_s2G
+ps1abc=[]
+def open1abc(inp_text,inp_wav_dir,exp_name,gpu_numbers1a,gpu_numbers1Ba,gpu_numbers1c,bert_pretrained_dir,ssl_pretrained_dir,pretrained_s2G_path):
+    global ps1abc
+    if (ps1abc == []):
+        opt_dir="%s/%s"%(exp_root,exp_name)
+        try:
+            #############################1a
+            path_text="%s/2-name2text.txt" % opt_dir
+            if(os.path.exists(path_text)==False or (os.path.exists(path_text)==True and os.path.getsize(path_text)<10)):
+                config={
+                    "inp_text":inp_text,
+                    "inp_wav_dir":inp_wav_dir,
+                    "exp_name":exp_name,
+                    "opt_dir":opt_dir,
+                    "bert_pretrained_dir":bert_pretrained_dir,
+                    "is_half": str(is_half)
+                }
+                gpu_names=gpu_numbers1a.split("-")
+                all_parts=len(gpu_names)
+                for i_part in range(all_parts):
+                    config.update(
+                        {
+                            "i_part": str(i_part),
+                            "all_parts": str(all_parts),
+                            "_CUDA_VISIBLE_DEVICES": gpu_names[i_part],
+                        }
+                    )
+                    os.environ.update(config)
+                    cmd = '"%s" GPT_SoVITS/prepare_datasets/1-get-text.py'%python_exec
+                    print(cmd)
+                    p = Popen(cmd, shell=True)
+                    ps1abc.append(p)
+                yield i18n("进度：1a-ing"), {"__type__": "update", "visible": False}, {"__type__": "update", "visible": True}
+                for p in ps1abc:p.wait()
+
+                opt = []
+                for i_part in range(all_parts):#txt_path="%s/2-name2text-%s.txt"%(opt_dir,i_part)
+                    txt_path = "%s/2-name2text-%s.txt" % (opt_dir, i_part)
+                    with open(txt_path, "r",encoding="utf8") as f:
+                        opt += f.read().strip("\n").split("\n")
+                    os.remove(txt_path)
+                with open(path_text, "w",encoding="utf8") as f:
+                    f.write("\n".join(opt) + "\n")
+
+            yield i18n("进度：1a-done"), {"__type__": "update", "visible": False}, {"__type__": "update", "visible": True}
+            ps1abc=[]
+            #############################1b
+            config={
+                "inp_text":inp_text,
+                "inp_wav_dir":inp_wav_dir,
+                "exp_name":exp_name,
+                "opt_dir":opt_dir,
+                "cnhubert_base_dir":ssl_pretrained_dir,
+            }
+            gpu_names=gpu_numbers1Ba.split("-")
+            all_parts=len(gpu_names)
+            for i_part in range(all_parts):
+                config.update(
+                    {
+                        "i_part": str(i_part),
+                        "all_parts": str(all_parts),
+                        "_CUDA_VISIBLE_DEVICES": gpu_names[i_part],
+                    }
+                )
+                os.environ.update(config)
+                cmd = '"%s" GPT_SoVITS/prepare_datasets/2-get-hubert-wav32k.py'%python_exec
+                print(cmd)
+                p = Popen(cmd, shell=True)
+                ps1abc.append(p)
+            yield i18n("进度：1a-done, 1b-ing"), {"__type__": "update", "visible": False}, {"__type__": "update", "visible": True}
+            for p in ps1abc:p.wait()
+            yield i18n("进度：1a1b-done"), {"__type__": "update", "visible": False}, {"__type__": "update", "visible": True}
+            ps1abc=[]
+            #############################1c
+            path_semantic = "%s/6-name2semantic.tsv" % opt_dir
+            if(os.path.exists(path_semantic)==False or (os.path.exists(path_semantic)==True and os.path.getsize(path_semantic)<31)):
+                config={
+                    "inp_text":inp_text,
+                    "exp_name":exp_name,
+                    "opt_dir":opt_dir,
+                    "pretrained_s2G":pretrained_s2G_path,
+                    "s2config_path":"GPT_SoVITS/configs/s2.json",
+                }
+                gpu_names=gpu_numbers1c.split("-")
+                all_parts=len(gpu_names)
+                for i_part in range(all_parts):
+                    config.update(
+                        {
+                            "i_part": str(i_part),
+                            "all_parts": str(all_parts),
+                            "_CUDA_VISIBLE_DEVICES": gpu_names[i_part],
+                        }
+                    )
+                    os.environ.update(config)
+                    cmd = '"%s" GPT_SoVITS/prepare_datasets/3-get-semantic.py'%python_exec
+                    print(cmd)
+                    p = Popen(cmd, shell=True)
+                    ps1abc.append(p)
+                yield i18n("进度：1a1b-done, 1cing"), {"__type__": "update", "visible": False}, {"__type__": "update", "visible": True}
+                for p in ps1abc:p.wait()
+
+                opt = ["item_name	semantic_audio"]
+                for i_part in range(all_parts):
+                    semantic_path = "%s/6-name2semantic-%s.tsv" % (opt_dir, i_part)
+                    with open(semantic_path, "r",encoding="utf8") as f:
+                        opt += f.read().strip("\n").split("\n")
+                    os.remove(semantic_path)
+                with open(path_semantic, "w",encoding="utf8") as f:
+                    f.write("\n".join(opt) + "\n")
+                yield i18n("进度：all-done"), {"__type__": "update", "visible": False}, {"__type__": "update", "visible": True}
+            ps1abc = []
+            yield i18n("一键三连进程结束"), {"__type__": "update", "visible": True}, {"__type__": "update", "visible": False}
+        except:
+            traceback.print_exc()
+            close1abc()
+            yield i18n("一键三连中途报错"), {"__type__": "update", "visible": True}, {"__type__": "update", "visible": False}
+    else:
+        yield i18n("已有正在进行的一键三连任务，需先终止才能开启下一次任务"), {"__type__": "update", "visible": False}, {"__type__": "update", "visible": True}
+
+def close1abc():
+    global ps1abc
+    if (ps1abc != []):
+        for p1abc in ps1abc:
+            try:
+                kill_process(p1abc.pid)
+            except:
+                traceback.print_exc()
+        ps1abc=[]
+    return i18n("已终止所有一键三连进程"), {"__type__": "update", "visible": True}, {"__type__": "update", "visible": False}
+
+with gr.Blocks(title=i18n("GPT-SoVITS WebUI")) as app:
+    gr.Markdown(
+        value=
+            i18n("本软件以MIT协议开源, 作者不对软件具备任何控制力, 使用软件者、传播软件导出的声音者自负全责. <br>如不认可该条款, 则不能使用或引用软件包内任何代码和文件. 详见根目录<b>LICENSE</b>.")
+    )
+    with gr.Tabs():
+        with gr.TabItem(i18n("0-前置数据集获取工具")):#提前随机切片防止uvr5爆内存->uvr5->slicer->asr->打标
+            gr.Markdown(value=i18n("0a-UVR5人声伴奏分离&去混响去延迟工具"))
+            with gr.Row():
+                if_uvr5 = gr.Checkbox(label=i18n("是否开启UVR5-WebUI"),show_label=True)
+                uvr5_info = gr.Textbox(label=i18n("UVR5进程输出信息"))
+            gr.Markdown(value=i18n("0b-语音切分工具"))
+            with gr.Row():
+                with gr.Row():
+                    slice_inp_path=gr.Textbox(label=i18n("音频自动切分输入路径，可文件可文件夹"),value="")
+                    slice_opt_root=gr.Textbox(label=i18n("切分后的子音频的输出根目录"),value="output/slicer_opt")
+                    threshold=gr.Textbox(label=i18n("threshold:音量小于这个值视作静音的备选切割点"),value="-34")
+                    min_length=gr.Textbox(label=i18n("min_length:每段最小多长，如果第一段太短一直和后面段连起来直到超过这个值"),value="4000")
+                    min_interval=gr.Textbox(label=i18n("min_interval:最短切割间隔"),value="300")
+                    hop_size=gr.Textbox(label=i18n("hop_size:怎么算音量曲线，越小精度越大计算量越高（不是精度越大效果越好）"),value="10")
+                    max_sil_kept=gr.Textbox(label=i18n("max_sil_kept:切完后静音最多留多长"),value="500")
+                with gr.Row():
+                    open_slicer_button=gr.Button(i18n("开启语音切割"), variant="primary",visible=True)
+                    close_slicer_button=gr.Button(i18n("终止语音切割"), variant="primary",visible=False)
+                    _max=gr.Slider(minimum=0,maximum=1,step=0.05,label=i18n("max:归一化后最大值多少"),value=0.9,interactive=True)
+                    alpha=gr.Slider(minimum=0,maximum=1,step=0.05,label=i18n("alpha_mix:混多少比例归一化后音频进来"),value=0.25,interactive=True)
+                    n_process=gr.Slider(minimum=1,maximum=n_cpu,step=1,label=i18n("切割使用的进程数"),value=4,interactive=True)
+                    slicer_info = gr.Textbox(label=i18n("语音切割进程输出信息"))
+            gr.Markdown(value=i18n("0c-中文批量离线ASR工具"))
+            with gr.Row():
+                open_asr_button = gr.Button(i18n("开启离线批量ASR"), variant="primary",visible=True)
+                close_asr_button = gr.Button(i18n("终止ASR进程"), variant="primary",visible=False)
+                asr_inp_dir = gr.Textbox(
+                    label=i18n("批量ASR(中文only)输入文件夹路径"),
+                    value="D:\\RVC1006\\GPT-SoVITS\\raw\\xxx",
+                    interactive=True,
+                )
+                asr_info = gr.Textbox(label=i18n("ASR进程输出信息"))
+            gr.Markdown(value=i18n("0d-语音文本校对标注工具"))
+            with gr.Row():
+                if_label = gr.Checkbox(label=i18n("是否开启打标WebUI"),show_label=True)
+                path_list = gr.Textbox(
+                    label=i18n("打标数据标注文件路径"),
+                    value="D:\\RVC1006\\GPT-SoVITS\\raw\\xxx.list",
+                    interactive=True,
+                )
+                label_info = gr.Textbox(label=i18n("打标工具进程输出信息"))
+            if_label.change(change_label, [if_label,path_list], [label_info])
+            if_uvr5.change(change_uvr5, [if_uvr5], [uvr5_info])
+            open_asr_button.click(open_asr, [asr_inp_dir], [asr_info,open_asr_button,close_asr_button])
+            close_asr_button.click(close_asr, [], [asr_info,open_asr_button,close_asr_button])
+            open_slicer_button.click(open_slice, [slice_inp_path,slice_opt_root,threshold,min_length,min_interval,hop_size,max_sil_kept,_max,alpha,n_process], [slicer_info,open_slicer_button,close_slicer_button])
+            close_slicer_button.click(close_slice, [], [slicer_info,open_slicer_button,close_slicer_button])
+        with gr.TabItem(i18n("1-GPT-SoVITS-TTS")):
+            with gr.Row():
+                exp_name = gr.Textbox(label=i18n("*实验/模型名"), value="xxx", interactive=True)
+                gpu_info = gr.Textbox(label=i18n("显卡信息"), value=gpu_info, visible=True, interactive=False)
+                pretrained_s2G = gr.Textbox(label=i18n("预训练的SoVITS-G模型路径"), value="GPT_SoVITS/pretrained_models/s2G488k.pth", interactive=True)
+                pretrained_s2D = gr.Textbox(label=i18n("预训练的SoVITS-D模型路径"), value="GPT_SoVITS/pretrained_models/s2D488k.pth", interactive=True)
+                pretrained_s1 = gr.Textbox(label=i18n("预训练的GPT模型路径"), value="GPT_SoVITS/pretrained_models/s1bert25hz-2kh-longer-epoch=68e-step=50232.ckpt", interactive=True)
+            with gr.TabItem(i18n("1A-训练集格式化工具")):
+                gr.Markdown(value=i18n("输出logs/实验名目录下应有23456开头的文件和文件夹"))
+                with gr.Row():
+                    inp_text = gr.Textbox(label=i18n("*文本标注文件"),value=r"D:\RVC1006\GPT-SoVITS\raw\xxx.list",interactive=True)
+                    inp_wav_dir = gr.Textbox(
+                        label=i18n("*训练集音频文件目录"),
+                        # value=r"D:\RVC1006\GPT-SoVITS\raw\xxx",
+                        interactive=True,
+                        placeholder=i18n("训练集音频文件目录-拼接-list文件里波形对应的文件名（不是全路径）。")
+                    )
+                gr.Markdown(value=i18n("1Aa-文本内容"))
+                with gr.Row():
+                    gpu_numbers1a = gr.Textbox(label=i18n("GPU卡号以-分割，每个卡号一个进程"),value="%s-%s"%(gpus,gpus),interactive=True)
+                    bert_pretrained_dir = gr.Textbox(label=i18n("预训练的中文BERT模型路径"),value="GPT_SoVITS/pretrained_models/chinese-roberta-wwm-ext-large",interactive=False)
+                    button1a_open = gr.Button(i18n("开启文本获取"), variant="primary",visible=True)
+                    button1a_close = gr.Button(i18n("终止文本获取进程"), variant="primary",visible=False)
+                    info1a=gr.Textbox(label=i18n("文本进程输出信息"))
+                gr.Markdown(value=i18n("1Ab-SSL自监督特征提取"))
+                with gr.Row():
+                    gpu_numbers1Ba = gr.Textbox(label=i18n("GPU卡号以-分割，每个卡号一个进程"),value="%s-%s"%(gpus,gpus),interactive=True)
+                    cnhubert_base_dir = gr.Textbox(label=i18n("预训练的SSL模型路径"),value="GPT_SoVITS/pretrained_models/chinese-hubert-base",interactive=False)
+                    button1b_open = gr.Button(i18n("开启SSL提取"), variant="primary",visible=True)
+                    button1b_close = gr.Button(i18n("终止SSL提取进程"), variant="primary",visible=False)
+                    info1b=gr.Textbox(label=i18n("SSL进程输出信息"))
+                gr.Markdown(value=i18n("1Ac-语义token提取"))
+                with gr.Row():
+                    gpu_numbers1c = gr.Textbox(label=i18n("GPU卡号以-分割，每个卡号一个进程"),value="%s-%s"%(gpus,gpus),interactive=True)
+                    button1c_open = gr.Button(i18n("开启语义token提取"), variant="primary",visible=True)
+                    button1c_close = gr.Button(i18n("终止语义token提取进程"), variant="primary",visible=False)
+                    info1c=gr.Textbox(label=i18n("语义token提取进程输出信息"))
+                gr.Markdown(value=i18n("1Aabc-训练集格式化一键三连"))
+                with gr.Row():
+                    button1abc_open = gr.Button(i18n("开启一键三连"), variant="primary",visible=True)
+                    button1abc_close = gr.Button(i18n("终止一键三连"), variant="primary",visible=False)
+                    info1abc=gr.Textbox(label=i18n("一键三连进程输出信息"))
+            button1a_open.click(open1a, [inp_text,inp_wav_dir,exp_name,gpu_numbers1a,bert_pretrained_dir], [info1a,button1a_open,button1a_close])
+            button1a_close.click(close1a, [], [info1a,button1a_open,button1a_close])
+            button1b_open.click(open1b, [inp_text,inp_wav_dir,exp_name,gpu_numbers1Ba,cnhubert_base_dir], [info1b,button1b_open,button1b_close])
+            button1b_close.click(close1b, [], [info1b,button1b_open,button1b_close])
+            button1c_open.click(open1c, [inp_text,exp_name,gpu_numbers1c,pretrained_s2G], [info1c,button1c_open,button1c_close])
+            button1c_close.click(close1c, [], [info1c,button1c_open,button1c_close])
+            button1abc_open.click(open1abc, [inp_text,inp_wav_dir,exp_name,gpu_numbers1a,gpu_numbers1Ba,gpu_numbers1c,bert_pretrained_dir,cnhubert_base_dir,pretrained_s2G], [info1abc,button1abc_open,button1abc_close])
+            button1abc_close.click(close1abc, [], [info1abc,button1abc_open,button1abc_close])
+            with gr.TabItem(i18n("1B-微调训练")):
+                gr.Markdown(value=i18n("1Ba-SoVITS训练。用于分享的模型文件输出在SoVITS_weights下。"))
+                with gr.Row():
+                    batch_size = gr.Slider(minimum=1,maximum=40,step=1,label=i18n("每张显卡的batch_size"),value=default_batch_size,interactive=True)
+                    total_epoch = gr.Slider(minimum=1,maximum=20,step=1,label=i18n("总训练轮数total_epoch，不建议太高"),value=8,interactive=True)
+                    text_low_lr_rate = gr.Slider(minimum=0.2,maximum=0.6,step=0.05,label=i18n("文本模块学习率权重"),value=0.4,interactive=True)
+                    save_every_epoch = gr.Slider(minimum=1,maximum=50,step=1,label=i18n("保存频率save_every_epoch"),value=4,interactive=True)
+                    if_save_latest = gr.Checkbox(label=i18n("是否仅保存最新的ckpt文件以节省硬盘空间"), value=True, interactive=True, show_label=True)
+                    if_save_every_weights = gr.Checkbox(label=i18n("是否在每次保存时间点将最终小模型保存至weights文件夹"), value=True, interactive=True, show_label=True)
+                    gpu_numbers1Ba = gr.Textbox(label=i18n("GPU卡号以-分割，每个卡号一个进程"), value="%s" % (gpus), interactive=True)
+                with gr.Row():
+                    button1Ba_open = gr.Button(i18n("开启SoVITS训练"), variant="primary",visible=True)
+                    button1Ba_close = gr.Button(i18n("终止SoVITS训练"), variant="primary",visible=False)
+                    info1Ba=gr.Textbox(label=i18n("SoVITS训练进程输出信息"))
+                gr.Markdown(value=i18n("1Bb-GPT训练。用于分享的模型文件输出在GPT_weights下。"))
+                with gr.Row():
+                    batch_size1Bb = gr.Slider(minimum=1,maximum=40,step=1,label=i18n("每张显卡的batch_size"),value=default_batch_size,interactive=True)
+                    total_epoch1Bb = gr.Slider(minimum=2,maximum=100,step=1,label=i18n("总训练轮数total_epoch"),value=15,interactive=True)
+                    if_save_latest1Bb = gr.Checkbox(label=i18n("是否仅保存最新的ckpt文件以节省硬盘空间"), value=True, interactive=True, show_label=True)
+                    if_save_every_weights1Bb = gr.Checkbox(label=i18n("是否在每次保存时间点将最终小模型保存至weights文件夹"), value=True, interactive=True, show_label=True)
+                    save_every_epoch1Bb = gr.Slider(minimum=1,maximum=50,step=1,label=i18n("保存频率save_every_epoch"),value=5,interactive=True)
+                    gpu_numbers1Bb = gr.Textbox(label=i18n("GPU卡号以-分割，每个卡号一个进程"), value="%s" % (gpus), interactive=True)
+                with gr.Row():
+                    button1Bb_open = gr.Button(i18n("开启GPT训练"), variant="primary",visible=True)
+                    button1Bb_close = gr.Button(i18n("终止GPT训练"), variant="primary",visible=False)
+                    info1Bb=gr.Textbox(label=i18n("GPT训练进程输出信息"))
+            button1Ba_open.click(open1Ba, [batch_size,total_epoch,exp_name,text_low_lr_rate,if_save_latest,if_save_every_weights,save_every_epoch,gpu_numbers1Ba,pretrained_s2G,pretrained_s2D], [info1Ba,button1Ba_open,button1Ba_close])
+            button1Ba_close.click(close1Ba, [], [info1Ba,button1Ba_open,button1Ba_close])
+            button1Bb_open.click(open1Bb, [batch_size1Bb,total_epoch1Bb,exp_name,if_save_latest1Bb,if_save_every_weights1Bb,save_every_epoch1Bb,gpu_numbers1Bb,pretrained_s1],   [info1Bb,button1Bb_open,button1Bb_close])
+            button1Bb_close.click(close1Bb, [], [info1Bb,button1Bb_open,button1Bb_close])
+            with gr.TabItem(i18n("1C-推理")):
+                gr.Markdown(value=i18n("选择训练完存放在SoVITS_weights和GPT_weights下的模型。默认的一个是底模，体验5秒Zero Shot TTS用。"))
+                with gr.Row():
+                    GPT_dropdown = gr.Dropdown(label=i18n("*GPT模型列表"), choices=sorted(GPT_names),value=pretrained_gpt_name)
+                    SoVITS_dropdown = gr.Dropdown(label=i18n("*SoVITS模型列表"), choices=sorted(SoVITS_names),value=pretrained_sovits_name)
+                    gpu_number_1C=gr.Textbox(label=i18n("GPU卡号,只能填1个整数"), value=gpus, interactive=True)
+                    refresh_button = gr.Button(i18n("刷新模型路径"), variant="primary")
+                    refresh_button.click(fn=change_choices,inputs=[],outputs=[SoVITS_dropdown,GPT_dropdown])
+                with gr.Row():
+                    if_tts = gr.Checkbox(label=i18n("是否开启TTS推理WebUI"), show_label=True)
+                    tts_info = gr.Textbox(label=i18n("TTS推理WebUI进程输出信息"))
+                    if_tts.change(change_tts_inference, [if_tts,bert_pretrained_dir,cnhubert_base_dir,gpu_number_1C,GPT_dropdown,SoVITS_dropdown], [tts_info])
+        with gr.TabItem(i18n("2-GPT-SoVITS-变声")):gr.Markdown(value=i18n("施工中，请静候佳音"))
+    app.queue(concurrency_count=511, max_size=1022).launch(
+        server_name="0.0.0.0",
+        inbrowser=True,
+        share=is_share,
+        server_port=webui_port_main,
+        quiet=True,
+    )